//  Copyright (c) Microsoft Corporation.
//  All rights reserved.
//
//  This code is licensed under the MIT License.
//
//  Permission is hereby granted, free of charge, to any person obtaining a copy
//  of this software and associated documentation files(the "Software"), to deal
//  in the Software without restriction, including without limitation the rights
//  to use, copy, modify, merge, publish, distribute, sublicense, and / or sell
//  copies of the Software, and to permit persons to whom the Software is
//  furnished to do so, subject to the following conditions :
//
//  The above copyright notice and this permission notice shall be included in
//  all copies or substantial portions of the Software.
//
//  THE SOFTWARE IS PROVIDED "AS IS", WITHOUT WARRANTY OF ANY KIND, EXPRESS OR
//  IMPLIED, INCLUDING BUT NOT LIMITED TO THE WARRANTIES OF MERCHANTABILITY,
//  FITNESS FOR A PARTICULAR PURPOSE AND NONINFRINGEMENT. IN NO EVENT SHALL THE
//  AUTHORS OR COPYRIGHT HOLDERS BE LIABLE FOR ANY CLAIM, DAMAGES OR OTHER
//  LIABILITY, WHETHER IN AN ACTION OF CONTRACT, TORT OR OTHERWISE, ARISING FROM,
//  OUT OF OR IN CONNECTION WITH THE SOFTWARE OR THE USE OR OTHER DEALINGS IN
//  THE SOFTWARE.
package com.microsoft.identity.client.ui.automation.device;

import android.app.KeyguardManager;
import android.content.Context;
import android.os.Build;

import androidx.annotation.NonNull;
import androidx.test.core.app.ApplicationProvider;

import com.microsoft.identity.client.ui.automation.device.settings.GoogleSettings;
import com.microsoft.identity.client.ui.automation.device.settings.ISettings;
import com.microsoft.identity.client.ui.automation.device.settings.SamsungSettings;
import com.microsoft.identity.client.ui.automation.logging.Logger;

import lombok.Getter;

/**
 * This class represents a device under test during UI Automation.
 */
@Getter
public class TestDevice {

<<<<<<< HEAD
    private final static String TAG = TestDevice.class.getSimpleName();
=======
    private final String TAG = TestDevice.class.getSimpleName();

>>>>>>> 7751e016
    private final String manufacturer;
    private final String model;
    private final int apiLevel;
    private final ISettings settings;

    public TestDevice(@NonNull final String manufacturer,
                      @NonNull final String model,
                      final int apiLevel) {
        this.manufacturer = manufacturer;
        this.model = model;
        this.apiLevel = apiLevel;
        this.settings = getSupportedDeviceSettings(manufacturer, model);
    }

    public TestDevice(@NonNull final String manufacturer,
                      @NonNull final String model,
                      final int apiLevel,
                      @NonNull final ISettings settings) {
        this.manufacturer = manufacturer;
        this.model = model;
        this.apiLevel = apiLevel;
        this.settings = settings;
    }

    private static ISettings getSupportedDeviceSettings(@NonNull final String manufacturer,
                                                        @NonNull final String model) {
        Logger.i(TAG, "Get Supported Device Settings..");
        // each device could have its own version of settings depending on make, model & apiLevel
        // For simplicity right now, we just have two configurations depending on manufacturer
        if ("SAMSUNG".equalsIgnoreCase(manufacturer)) {
            return new SamsungSettings();
        }

        return new GoogleSettings();
    }

    public boolean isSecured() {
        final Context context = ApplicationProvider.getApplicationContext();
        final KeyguardManager keyguardManager =
                (KeyguardManager) context.getSystemService(Context.KEYGUARD_SERVICE);
        if (Build.VERSION.SDK_INT >= Build.VERSION_CODES.M) {
            return keyguardManager.isDeviceSecure();
        }
        return keyguardManager.isKeyguardSecure();
    }

    public void setPin(final String pin) {
        if (isSecured()) {
            Logger.i(TAG, "The device already has a PIN setup so we are not going to put " +
                    "a new one in there.");
            return;
        }
        getSettings().setPinOnDevice(pin);
    }

    public void removePin(final String pin) {
        if (!isSecured()) {
            Logger.w(TAG, "Unable to remove pin from device as the device doesn't actually " +
                    "have a screen lock.");
            return;
        }

        getSettings().removePinFromDevice(pin);
    }
}<|MERGE_RESOLUTION|>--- conflicted
+++ resolved
@@ -42,12 +42,7 @@
 @Getter
 public class TestDevice {
 
-<<<<<<< HEAD
     private final static String TAG = TestDevice.class.getSimpleName();
-=======
-    private final String TAG = TestDevice.class.getSimpleName();
-
->>>>>>> 7751e016
     private final String manufacturer;
     private final String model;
     private final int apiLevel;

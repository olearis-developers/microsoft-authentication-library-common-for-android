--- conflicted
+++ resolved
@@ -96,7 +96,6 @@
 
     @Override
     public void performSharedDeviceRegistration(String username, String password) {
-<<<<<<< HEAD
         performSharedDeviceRegistration(username, password, true);
     }
 
@@ -104,9 +103,7 @@
     public void performSharedDeviceRegistration(@NonNull final String username,
                                                 @NonNull final String password,
                                                 @NonNull final boolean expectedSuccess) {
-=======
         Logger.i(TAG, "Performing Shared Device Registration for the given account..");
->>>>>>> a6210e85
         performDeviceRegistrationHelper(username);
 
         // Click the join shared device btn

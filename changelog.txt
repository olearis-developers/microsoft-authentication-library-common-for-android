<<<<<<< HEAD
V.Next
----------
- [PATCH] Make it clear if adding a query param should overwrite or leave as is (#1581)
- [PATCH] Handle the scenario where broker activity is killed wrongly. (#1568)
- [MINOR] Add GetOsForMats to IDeviceMetadata (#1552)
- [MINOR] Enabling refresh_in feature (#1310)
- [PATCH] Msal removeAccount shouldn't invoke broker's removeAccount (#1336)
- [MAJOR] Move Utility classes (#1526)
- [MINOR] Telemetry for OneAUth (#1514, #1525)
- [MAJOR] Migrate CommandDispatcher to common4j (#1519)
- [MAJOR] Migrate BaseController to common4j (#1515)
- [MAJOR] Migrate *TokenCache classes to common4j
- [MAJOR] Migrate ISharedPreferencesFileManager to common4j (#1465)
- [MAJOR] Migrate Strategies and Parameters. (#1488)
- [MAJOR] Migrate AccountManager's Account (#1483)
- [MAJOR] Migrate Strategies part 1/2 (#1475)
- [MINOR] Move predefined key loader to common4j from common (#1477)
- [PATCH] Add method to check if two authorities belong to same cloud (#1471)
- [MINOR] Adds new cache encryption key migration API for OneAuth (#1464)
- [MAJOR] Migrate StorageHelper to common4j (#1450)
- [MAJOR] Migrate Exceptions from common to common4j (#1442)
- [PATCH] Fixing removeAccount method for msal cpp when the realm is empty (#1422)
- [MINOR] Migrate Requests/Responses (#1424)
- [MAJOR] Add SSL context support to UrlConnectionHttpClient(#1396)
- [MAJOR] Migrate AuthRequests to common4j (#1394)
- [MINOR] Migrate Device, ObjectMapper, ClockSkewManager and IHasExtraParameters to common4j (#1383)
- [MINOR] Migrate eSTS Telemetry to common4j (#1372)
- [PATCH] Fix/Suppress SpotBugs issue (#1367)
- [MINOR] Migrate HTTP Layer to common java lib. (#1347)
- [PATCH] Port eSTS telemetry layer to common-java (#1328)
- [MINOR] Added support for handling null taskAffinity.  InteractiveTokenCommmand now captures whether taskAFfinity is null and records taskId (#1282)
- [MINOR] Automate broker protocol version computation. (#1301)
- [MAJOR] New API on KeyAccessor (#1309)
- [PATCH] Fixes deprecated PackageInfo.signatures and PackageManager.GET_SIGNATURES (#1256)
- [MINOR] Converting Classic Azure DevOps Pipelines to YAML (#1274)
- [MINOR] Add common-java. Migrate Logger. (#1300)
- [PATCH] Add additional logic to support downlevel devices in KeyStoreAccessor (#1366)
- [PATCH] Adding codemarkers for usage in the Test cases of brokered and non-brokered Acquire Token silently scenarios. (#1185)
- [PATCH] Only hit cache once when loading x-tenant idtokens (#1385)
- [PATCH] Avoid unnecessary BAM-cache reload (#1426)
- [PATCH] Using singleton/LRU cached BAM-Cache implementation (#1420)
- [MINOR] Add a method to IDeviceMetadata to get all metadata as a String (#1433)
- [MINOR] Creates ICommonComponents for sharing interfaces across Android, Linux (including non-brokered components) (#1431)
- [PATCH] Avoid needless BAM-cache lookups for non-foci apps when doing cache discovery (#1427)
- [PATCH] Avoid multiple reads of BAM-Cache when inserting new data (#1429)
- [MAJOR] Relocate SSOStatesSerializer out of internal namespace (integration steps available at aka.ms/AAd2vt8) (#1448)
- [MINOR] Adds new Device#isDevicePoPSupported() API to test PoP compat + support for retrying key generation without requesting cert attestation (#1456)
- [MINOR] Move Account Manager User Data look-up constants from common, AADAuthenticator to common4j (#1486)
- [MAJOR] Removes support for SHA-384/512, MD5 w. RSA due to incompatibilities on certain devices (#1489)
- [MINOR] Implements a fix for sovereign cloud TSL scenarios (#1501)
- [MINOR] Add a method to allow for the setting of Fragment initial state (#1506)
- [PATCH] Clear asymmetric pop key on KeyPermanentlyInvalidatedException if occurs during signing (#1505)
- [PATCH] Modify MSAL-CPP injecting javascript loop (#1490)
- [MINOR] Migrate authorization completion callback to common4j (#1522)
- [PATCH] Remove deprecation logging in Logger class (#1502)
- [MINOR] Migrate broker application metadata cache to common4j (#1530)
- [PATCH] Replace unsafe TypeToken instance with TypeToken#getParameterized (#1485)
- [MINOR] Add more operation names to ArgumentException (#1553)
- [MINOR] Add msal linux sdk type (#1554)
- [PATCH] Fix extracting http response body (#1557)
- [PATCH] Fix print stack trace for Throwable in Logs (#1556)
- [PATCH] Support SSO token api (#1543)
=======
Version 3.6.5
----------
- [PATCH] Fixing removeAccount method for msal cpp when the realm is empty (#1422)

Version 3.6.4
----------
- [PATCH] Fix race condition (#1609)
- [PATCH] Changes to handle IntuneAppProtectionException in common rather than broker (#1579)
>>>>>>> d7de3a9a

Version 3.6.3
----------
- [PATCH] Add helper method to remove the metadataCache entry (#1593)

Version 3.6.2
----------
- [PATCH] Handle the scenario where broker activity is killed wrongly. (#1569)
- [PATCH] Fixing Redirect Uri for Authenticator App, when migrating to MSAL (#1567)

Version 3.6.1
----------
- [PATCH] Additional API for method to clear the singleton shared preferences cache
- [PATCH] Log and swallow failures from CustomTabsService unbind (#1549)
- [PATCH] Fix correlation id error
- [PATCH] Fix crash related to fall back to webview when no browser present

Version 3.6.0
----------
- [PATCH] Allow retry generation of Device PoP key without attempting attestation cert gen (#1456, #1507)
- [MAJOR/MINOR (Rebrand)] Please note! This is technically an API breaking change that we have elected to voluntarily ship as "MINOR" due to lack of usage. Removes support for SHA-384/512, MD5 w. RSA due to incompatibilities on certain devices (#1489, #1508)
- [MINOR] Increase visibility of internal SSOStateSerializer for OneAuth usage (integration steps available at aka.ms/AAd2vt8) (#1448, #1509)
- [MINOR] Add a method to allow for the setting of Fragment initial state (#1506, #1512)
- [MINOR] Adds ContentProvider Constants used for Intune ContentProvider call (#1513, #1657)
- [PATCH] Clear asymmetric pop key on KeyPermanentlyInvalidatedException if occurs during signing (#1505, #1517)
- [MINOR] Adds Intune Application specific ContentProvider Constants (#1521, #1513)

Version 3.5.0
----------
- [MINOR] Code changes for new OneAuth cache key migration API (#1464)
- [PATCH] Correct the production of JSON JWKs by the popManager code (#1479)

Version 3.4.5
----------
- [PATCH] Fix for misconfigured ADALOAuth2TokenCache, adds new SharedPreferencesFileManager that defaults to MODE_PRIVATE (#1444)
- [PATCH] Do not report network errors as authority validation errors (#1440)

Version 3.4.4
----------
- [MINOR] Introduce support for authorization activities to be performed in the Android Task as the Activity that was provided for an interactive request.
- [PATCH] Rev Nimbus version: 8.2 -> 9.9 (#1346)
- [PATCH] Perf: Avoid repeated calls to getCredentials() when loading from cache (#1334)
- [PATCH] Only hit cache once when loading x-tenant idtokens (#1385)
- [PATCH] Disregard pageload errors for the non-primary frame during interactive auth (#1357)
- [PATCH] Avoid unnecessary BAM-cache reload (#1439, cherry-picked from #1426)
- [PATCH] Concurrency fix: revert thread pool construction changes in CommandDispatcher (#1434)

Version 3.4.3
----------
- [PATCH] Revert connection detection change, disable throttling cache (#1351, #1353)

Version 3.4.2
----------
- [PATCH] Msal removeAccount shouldn't invoke broker's removeAccount (#1336)

Version 3.4.1
----------
- [PATCH] Adding checks to not cache certain ErrorCodes. (#1330, #1329)

Version 3.4.0
----------
- [MINOR] Enable optional refresh token in cache (#1294)
- [MINOR] Hide Switch Account in Broker interactive flows (#1284)
- [MINOR] Adds the ability for KeyAccessors to expose their manager (#1285)
- [MINOR] Propagate unknown parameters from the server (#1292)
- [MINOR] Adds new API support for the broker - SSO token and flight support (#1290)
- [MINOR] Elevates AndroidCommon Logger out of internal package (#1279)
- [MINOR] Automate broker protocol version computation. (#1301)

Version 3.3.1
----------
- [MINOR] Enables removeAccount api to remove account records from all environments (#1248)
- [PATCH] Improved performance of getAccounts() call by reducing number of cache round-trips (#1271)
- [PATCH] Perf: Use an Iterator over SharedPreferences entries via getAllFilteredByKey() (#1262)
- [MINOR] Fall back to browser view if we can't open custom tabs. (#1270)
- [MINOR] Adds plumbing for new API parameters to reach the token endpoint, new response data (#1266)
- [PATCH] Ensure the default connection service has a single callback instance (#1314)

Version 3.2.0
----------
- [PATCH] Fix interrupt flow when no login hint is provided (#1490)
- [MINOR] Added logging functionality to track the request status (#1237)
- [MINOR] Expand functionality for key store access (#1231)
- [MINOR] Implement an in-memory cache to avoid multiple decryptions of shared preferences (#1254)
- [PATCH] Fixes deprecated NetworkInfo class (#847)
- [MINOR] Device PoP keys are now generated with attestation flags and expose a certificate chain getter (#1247)
- [PATCH] Fix MSAL-CPP injecting javascript loop (#1238)
- [MINOR] Adds new API to support ADAL/MSAL migration off of AuthenticationSettings#setSecretKey to a 'managed key' generated by Common (#1244)

Version 3.1.2
----------
- [PATCH] Use requested claims as a cache key when overwriting an AT (#1225)
- [PATCH] Fix InteractiveRequest Bound Service backcompat (#1215)
- [MINOR] Adds support for cache property merging (#1224)
- [PATCH] Trim() Cache Lookup Input Parameters (#1228)
- [MINOR] Adds workaround for Mockito.openMocks() desugaring issue (#1229)
- [PATCH] Fix bug where duplicate BrokerApplicationMetadata entries could be created for a single app (#1232)
- [MINOR] Changes to Broker Validation to allow setting whether to trust debug brokers (prod brokers are always trusted).
- [MINOR] Adds support for launching Broker auth Activity without an Activity Context from OneAuth-MSAL by setting FLAG_ACTIVITY_NEW_TASK (#1236)
- [MINOR] Adds PRT storage support for MSALCPP (#1177)
- [PATCH] Replaced deprecated PackageInfo.versionCode with PackageInfoCompat.getLongVersionCode(packageInfo) (#1239)

Version 3.1.0
----------
- [PATCH] Discontinue using Settings.Secure.ANDROID_ID in telemetry. Instead, generate & cache a random GUID. (#1214)
- [MINOR] Add refresh_on to access tokens(#1190)
- [MINOR] Add requested_claims to access tokens, and allow credentials to be filtered by RC (#1187)
- [PATCH] Logging change: only log encryption key thumbprint if a key-change occurs (#1213)

Version 3.0.9
----------
- Sends CP version to ESTS and handle WebCP uri. (#1137)
- Check for eligible for caching when putting command in executing command map
- Expose IAccountCredentialCache for accessing lower-level cache functions.
- Adds unit test to verify .trim() behavior of cache keys.
- Make CacheRecord immutable, insist on NonNull AccountRecord (#1225).
- Bugfix for incorrect error code when cancelling requests (#1144).
- Remove initial about:blank page load when using WebView based auth.
- Log an informative error message when application redirect_uri does not match the broker's expected value (#1155).
- Remove connection close from http request to AUTHORIZATION_CODE_NOT_EXCHANGED_FOR_TOKEN issue on emulators.
- Replace deprecated HttpRequest.sendGet usage with HttpClient.get (#1038)
- Replace deprecated HttpRequest.sendPost usage with HttpClient.post (#1037)
- (MSALCPP) Validate ATs before persisting to the cache (#1192)
- Added explicit exceptions when access token, id token or refresh token, which are required are not included in the response.  (MSAL #563)
- Adds API23 WebViewClient#onReceivedError overload (#1197)
- Fixes for MFA setup using Authenticator app.


Version 3.0.8
----------
- Hardcode Teams Agent clientID/scope for FoCi call (#1140)
- (Make changes to) persist refresh token in joined flow. (#1130)

Version 3.0.7
----------
- Fix exception casting issue in CommandDispatcher (#1121)

Version 3.0.6
----------
- Expose expiresIn in MSAL Device Code flow callback (#1064)
- Removed constructor param for TokenShareUtility: MSA RefreshToken ingestion always queries WW /consumers.
- Added support for exporting public keys in the following formats:
    * X.509 SubjectPublicKeyInfo
    * JWK (RFC-7517)
- Added support for signing and verifying arbitrary String data with select RSA algorithms.
- Added support for multiple software/hardware backed RSA keys using AsymmetricKey, AsymmetricKeyFactory.
- Bugfix: Added a workaround for keypair generation on API < 23 devices using locales with non-Gregorian calendars. (#1075)
- Reordered Credential writing into the cache such that the old RT is cleaned up *after* the new RT is written.
- Fixed following Android 11 issues (#1095):
    * Unable to query package manager for and launch browsers that support custom tabs.
    * Unable to query package manager for and launch regular browsers that don’t support custom tabs.
    * Unable to query package manager for Broker apps installed on the device.
- Refactor IPC strategies
    - [Part 1] Separate communication logic from business logic (#1088)
    - [Part 2] Refactor Content Provider strategy (#1090)
    - [Part 3] Refactor AccountManager Strategy[IPC part 4] test cases for IPC strategies (#1092)
    - [Part 4] test cases for IPC strategies (#1093)
    - [Part 5.5] make changes to support the Broker API work (#1101)
- Make change to support Broker API's updateBrokerRT() functionality (#1107).
- Introduce a cache for Hello() protocol (#1108)
- Bumped MSAL Broker Protocol version to 6.0
- (Requires minimum_required_broker_protocol_version of 6.0+) Adds support for client_claims in PoP token requests.
- (Requires minimum_required_broker_protocol_version of 6.0+) Adds support for generating SignedHttpRequests (SHRs) without embedding an AT.

Version 3.0.4
----------
- Fix for duplicate_command caching bug due to Command permutation (#1055)

Version 3.0.3
----------
- Cut down logs (#1046)

Version 3.0.2
----------
- Added a check for UNSET OpenIdConnectPromptParameter value (#1042)

Version 3.0.1
----------
- Perform browser sign out on MSAL side (#1032)
- Removed constructor param for TokenShareUtility: MSA RefreshToken ingestion always queries WW /consumers. (#1022)
- Consider controllers while throttling (#1021)
- Allow changing of the progressBar color (#1020)
- Place cap on the number failed request data in Last Request Telemetry at any given time (#1018)
- Adding the OpenIdConnectPromptParameter field UNSET (#1013)

Version 2.1.1
----------
- Introduces result sharing to minimize duplicate_command errors.
- No longer query well known config to obtain token endpoint - build it manually instead.
- Improved null-safety in String comparisons.
- Improved thread safety when querying cloud metadata.
- Proguard configuration no longer keeps classes in common or nimbus, per request from Office.
- Improved logging for SSL errors to assist in troubleshooting.

Version 2.1.0
----------
- Moved broker controller and strategy classes to common for MSAL CPP brokered auth.
- Added support in common for Device Code Flow.
- Added app-name, app-version headers to /auth & /token requests.
- Added support for additional sub_errors returned by ESTS service for MSAL CPP support.
- Added BrokerActivity to common AndroidManifest.
- Caching in SharedPreferences now using apply() instead of synchronous commit() call.
- Bugfix for parsing Authority URLs.

Version 2.0.15
-----------
- Introduces additional tests for cache resiliency
- Fixes an encoding issue faced by devices configured for Turkish locale
- Bugfix for #963: Detect Broker Process during encryption/decryption

Version 2.0.14
-----------
- Functionally identical to 2.0.13 release
- Updates Device.java PRODUCT_VERSION property for MSAL 1.5.5 release

Version 2.0.13
-----------
- Create abstract b2c login component handler
- Changes to add enrollment id to the token request in the interrupt flow
- Catch JsonSyntaxException while performing ADAL -> MSAL migration
- Close 959 - Adds authentication_scheme property to ApiEvent
- Fix MSAL issue 1096 - Documentation updates

Version 2.0.12-hf1
-----------
- Catch JsonSyntaxException when attempting to migrate ADAL cache and malformed records are found.

Version 2.0.12
-----------
- Hotfix for NPE when sub_error is null.

Version 2.0.11
-----------
- Changes to delete RT on bad_token suberror.

Version 2.0.10
-----------
- Broker Content Provider changes
- Fix a null pointer for getFragmentManager.
- FOCI support for local MSAL.
- Proguard consumer rules addition.
- Roboelectric version update.
- HttpRequest changes for MSAL CPP.

Version 2.0.9
------------
- Add constant for email scope (fix ad-accounts#1291)
- Move canUseAccountManagerOperation() to common.
- Support null 'm' & 'p' claims in SHRs (#899)
- Resolves naming issue around power optimization flag (#907)
- Changing log level of few logs to reduce noise in broker

Version 2.0.8
------------
- Fix to add the throwIfNetworkNotAvailable API back for ADAL back compat.

Version 2.0.7
------------
- This version is incompatible with ADAL due a breaking API change. It's is fixed in 2.0.8.
- Added throttling
- Added Dual Client Stack support for FoCI apps
- Added support to compress broker payload using GZIP
- Added flag to enable/disable power optimization check
- Removed check for usage stat manager to determine if network is disabled
- Project wide internal code refactoring using Lombok

Version 2.0.6
------------
- Use fixed thread pool for silent requests
- Add API ID Constants for MSAL Single Account PCA overloads
- Add event strings for FLW telemetry

Version 2.0.5
------------
- Adds support for multiple IdToken lookups in a single call when dual stacking with FoCi (common#871)
- Implements Client Clock Skew Mitigation for AT/PoP.
- ESTS telemetry V2.
- Fix for msal#963
    * onCancel callback not called when Browser is used.
- Returns MDM_REQUIRED when the user clicks on an MDM link in the webview.
- Adds dual screen support.

Version 2.0.3
------------
- Fix to use default scopes on request to determine foci app
- Fix fragment state issue (#838), (#839)

Version 2.0.2
------------
- Fix for MSAL #920, 924, 935, 940
    * Crash due to error receiving CANCEL broadcast

Version 2.0.1
------------
- Adds support for AT/PoP
- Fix for common#823
    * CANCEL_INTERACTIVE_REQUEST broadcast not working.

Version 1.0.15
------------
- Fix for msal#915
    * Incorrect id_token returned for B2C app with multiple policies
- Fix for msal#916
    * WebView calls loadUrl multiple times over lifecycle
- Fix for msal#921
    * WebView displays error when connectivity lost
- Fix for msal#904
    * AT caching logic change for scope intersection
- MSAL Enhancement: WebView zoom controls are now configurable

Version 1.0.14
------------
- Logging improvements.
- Fixed issue #770.
- Added Fragment support in WebView flow.

Version 1.0.13-hf1
------------
- Fixed issue #882 in MSAL.

Version 1.0.13
------------
- Resolving PoP backcompat issue.
- Fixed issue #859 in MSAL.

Version 1.0.12
------------
- Refactored and improved ests telemetry flush call and telemetry caching logic.
- Fixed ests telemetry memory leak.
- Added null check for optional parameter prompt.
- Added telemetry event in StorageHelper.
- Fixed cloud url returning wrong url if authority specified in configuration.
- Fixed issue #709 and #718.
- Fixed multiple cloud support in MSAL with Broker.
- Enabled MSAL-Broker communication via AccountManager.

Version 1.0.9-hf1
------------
- Hot fix release.
- Logging fixes.

Version 1.0.9
------------
- Disable command caching.

Version 1.0.8
------------
- Command caching and Throttling requests related changes.
- Client Capabilities support related changes.
- Server side telemetry changes.
- Lock the cache during read/writes.
- Fix to remove defaulting BadError on the ClientException in AdalResultAdapter.
- Add IOException translation to AdalBrokerResultAdapter.
- Fixes Telemetry thread issues and NullPointerExceptions.
- Fix WebView SDK28 issue.
- Refactor code to support FLW command migration
- Get Correlation id from Operation parameters if available.
- Fixed minor bugs as needed.
- Added more robolectric tests.
- Artifact for Broker 3.1.4 release.

Version 1.0.7
------------
MSAL GA Artifact.

Version 1.0.6
-------------
Fix Concurrent exception issue in Telemetry emit.

Version 1.0.5
-------------
- Updated MSAL version in common to 1.0.0

Version 1.0.4
-------------
- Artifact for MSAL GA
- AndroidX changes included.

Version 1.0.3
-------------
- Fix Null pointer on Authorixation Request builder.

Version 1.0.0
-------------
- Broker V2 support with MSAL
- TenantProfile support
- FLW support
- Multiple Bug Fixes.
- Initial release with MSAL GA support.

Version 0.0.20
-------------
Fix Ntlm challenge issue.

Version 0.0.18
-------------
-BugFix : Complete the auth request as cancel if the activity is destroyed

Version 0.0.17
-------------
- BugFix : Fix for foci lookup issue relative to migration
- Add clearBrokerSecretKeys() to AuthenticationSettings.

Version 0.0.15
-------------
- Bug Fix : Adding null safety check to avoid crash on EmbeddedWebViewStrategy

Version 0.0.14
-------------
- Bug fix : Read user id from the request bundle for broker silent request.
- Add shouldResolveInterrupt field to parameters.

Version 0.0.12
-------------
- Broker V2 protocol support changes for v1 parity with ADAL.
- Introduced new bound service IMicrosoftAuthService for MSAL.
- Key Transfer changes from inactive broker
- Introduced various adapters to translate betwewn broker request and responses.
- Multiple bug fixes.

Version 0.0.10
-------------
- Adds support HTTP response caching
- Bugfixes:
    * Pass claims in non-joined acquireTokenSilentCall
    * Fixes the assertion check for IntuneAppProtectionPolicyRequiredException

Version 0.0.10-alpha
-------------
- Adds support for declared non-tfp B2C authorities
- Fix setting correct id token for B2C if v1 id token is returned
- Fix incorrect parsing of not_before as Date
- V2 Broker changes with MSAL (Alpha)

Version 0.0.9
-------------
- Bugfix: Resolves COMMON/#379
    * ClientInfo must implement Serializable so that ADAL/AuthenticationResult can be serialized.
- AndroidX Interop:
    * This release will not be code signed; Jetfier & AGP < 5.1.1 are failing to compile due to tooling bugs.
    * For more information see:
        - https://issuetracker.google.com/issues/115556774
        - https://issuetracker.google.com/issues/119183822

Version 0.0.8
-------------
- Bugfix: Resolves COMMON/#343
    * Fix the discrepancy on idToken claim of Account object in v1.15.1.
- Bugfix: Resolves MSAL/#517
	* Fix the bug caused by fragment parameter when extracting the redirect url.

Version 0.0.7
-------------
- Bugfix: Resolves MSAL/#418
    * Adds client_id, redirect_uri to refresh token requests (previously missing, yielding inconsistent behavior depending on account type).

Version 0.0.6
-------------
- Bugfix: Resolves MSAL/#420
    * Corrects an issue whereby expired access tokens can be returned from the cache

Version 0.0.5
-------------
Adding support for flight and slice parameters to authorization request.
Updates for supporting authority aliasing
Added new grant_type: refresh_token
Updated authorization request base builder to include all MSAL public API properties
Change from SignedJWT to JWT to support v1
Internal class renaming for improved IntelliSense support
Access token expiry calculation now supports ext_expires_on

Version 0.0.4
--------------
Add authority AzureActiveDirectoryOAuth2 Configuration and Strategy for Sovereign and PPE cloud support.
Fix for PPE Null Cloud when discovery metadata is malformed.

Version 0.0.3
--------------
- First release: Hello, World!
- Implementation of new unified cache schema
    * Omits a read/deletion API, as not needed for initial release
    * Ships with tests, unit + instrumented
- Implementation of refactored ADAL 'classic' cache
- Initial implementation of Strategy/Provider model for token acquisition
    * Partially complete, work-in-progress
- New Logger implementation
    * Uses ThreadLocal mechanism to track correlationIds
    * Supports logging arbitrary fields/JSON
    * Separate methods for PII/OII logging
- Initial Exception model implemented
    * BaseException + Client & Service subclasses
- Substantial portions of HTTP/S networking code migrated from ADAL & MSAL to this module<|MERGE_RESOLUTION|>--- conflicted
+++ resolved
@@ -1,4 +1,3 @@
-<<<<<<< HEAD
 V.Next
 ----------
 - [PATCH] Make it clear if adding a query param should overwrite or leave as is (#1581)
@@ -61,7 +60,7 @@
 - [PATCH] Fix extracting http response body (#1557)
 - [PATCH] Fix print stack trace for Throwable in Logs (#1556)
 - [PATCH] Support SSO token api (#1543)
-=======
+
 Version 3.6.5
 ----------
 - [PATCH] Fixing removeAccount method for msal cpp when the realm is empty (#1422)
@@ -70,7 +69,6 @@
 ----------
 - [PATCH] Fix race condition (#1609)
 - [PATCH] Changes to handle IntuneAppProtectionException in common rather than broker (#1579)
->>>>>>> d7de3a9a
 
 Version 3.6.3
 ----------

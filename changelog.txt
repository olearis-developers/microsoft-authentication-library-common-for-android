V.Next
----------
<<<<<<< HEAD
- [MAJOR] Bumped MSAL Broker Protocol version to 8.0, GET_ACCOUNTS endpoint requires minimum_required_broker_protocol_version of 8.0+ to return an account constructed from PRT id token to FOCI apps. (#1771)
=======
- [PATCH] [Adal] Ignore failure in updating unified/msal cache if ignoreKeyLoaderNotFoundError flag is set (#1781)
>>>>>>> 5088c045
- [MINOR] Add telemetry relay client (#1757)
- [MINOR] Add telemetry error events (#1768)
- [MAJOR] Adding YubiKit SDK, which requires Java Version 8 and will thus bump up Java version overall to 8; added keyboard flag to android:configChanges for all activities that could interact with a YubiKey. (#1729)
- [MINOR] Support WordApp local apk install in UI automation flows (#1732)
- [PATCH] Fix SDK Cancel when using authorization in current task (#1743)
- [MINOR] Added support for broadcasting to applications installed on the device. (#1744)
- [PATCH] Fix APPLICATION_CANCELLED by handling back button press (#1725)
- [PATCH] Added Base64 encode for the AuthorizationRequest state parameter (#1750)
- [PATCH] Fix missing authority_url when creating the authority audience (#1753)

Version 5.0.0
----------
- [MAJOR] Move IKeyStoreKeyManager and IDevicePopManager to common4j (#1683)
- [MINOR] Added support for broadcasting to applications installed on the device.

Version 4.2.0
----------
- [PATCH] Add exception handling in Content Provider strategy, for broker communication (#1722)
- [MINOR] Support TenantID value from eSTS in PKeyAuth flows (#1712)
- [MINOR] Implement cert loader for both multiple and legacy WPJ data store in PKeyAuth (#1711)

Version 4.1.0
----------
- [PATCH] Add null check to avoid NPE when checking for AccountTypesWithManagementDisabled (#1713)
- [MINOR] Add prompt=create support. (#1707)
- [PATCH] Clears client cert preferences so that multiple CBA login attempts can be completed in same session (#1688)
- [PATCH] Fixing potential deadlock state in executor service for interactive requests (#1696)
- [PATCH] Ensure consistent logging tags (#1701)
- [PATCH] Update gson version to 2.8.9 (#1694)
- [PATCH] Fix silent flow pkeyauth, add build param to disable silent flow timeout during debugging (#1687)
- [MINOR] Hook telemetry to LocalAuthenticationResult and BaseException (#1636)
- [PATCH] Fix accidental code change that disabled PoP for auth code grant flow (#1661)
- [MINOR] Add flighting parameters to commmandParameters (#1562)
- [MINOR] Add ropc command and ropc flow to BaseController (#1539)
- [PATCH] Move to commitNow() instead of commit() when removing authorization fragment from provided fragment manager.  Add exception handling/logging.  (#1695851)

Version 4.0.5
----------
- [PATCH] Ensure a device pop manager is provided when PoPAuthenticationScheme is requested of the broker (#1706)
- [MAJOR] Move IKeyStoreKeyManager and IDevicePopManager to common4j (#1683)

Version 4.0.4
----------
- [PATCH] Adding orientation flag to BrokerActivity android:configChanges to prevent it from getting restarted on orientation change (#1705)
- [PATCH] Correct setAttestationChallenge to provide null rather than empty byte array (#1700)

Version 4.0.3
----------
- [PATCH] Use default provider in Android for creating SSLContext's KeyManagerFactory (#1697, #1698)

Version 4.0.2
----------
- [PATCH] Port #1662 into the new common4j class - since StorageHelper is no longer used (#1689, #1690) 

Version 4.0.1
----------
- [MINOR] Update exception name to match older (pre-refactoring) value to avoid breaking older msal clients (#1668)
- [PATCH] Synchronize updating refresh token in cache (saving new and removing old) to avoid race condition (#1659)
- [PATCH] Remove unsafe key thumbprint generator (#1654)
- [PATCH] Move getUidFromHomeAccountId to common4j (from broker4j) + rename a constant (#1643)
- [PATCH] Make LocalBroadcaster.broadcast method to be asynchronous (#1639)
- [MAJOR] Rename LobalBroadcasterAliases to LocalBroadcasterAliases (#1584)
- [PATCH] Make it clear if adding a query param should overwrite or leave as is (#1581)
- [PATCH] Handle the scenario where broker activity is killed wrongly. (#1568)
- [MINOR] Add GetOsForMats to IDeviceMetadata (#1552)
- [MINOR] Enabling refresh_in feature (#1310)
- [PATCH] Msal removeAccount shouldn't invoke broker's removeAccount (#1336)
- [MAJOR] Move Utility classes (#1526)
- [MINOR] Telemetry for OneAUth (#1514, #1525)
- [MAJOR] Migrate CommandDispatcher to common4j (#1519)
- [MAJOR] Migrate BaseController to common4j (#1515)
- [MAJOR] Migrate *TokenCache classes to common4j
- [MAJOR] Migrate ISharedPreferencesFileManager to common4j (#1465)
- [MAJOR] Migrate Strategies and Parameters. (#1488)
- [MAJOR] Migrate AccountManager's Account (#1483)
- [MAJOR] Migrate Strategies part 1/2 (#1475)
- [MINOR] Move predefined key loader to common4j from common (#1477)
- [PATCH] Add method to check if two authorities belong to same cloud (#1471)
- [MINOR] Adds new cache encryption key migration API for OneAuth (#1464)
- [MAJOR] Migrate StorageHelper to common4j (#1450)
- [MAJOR] Migrate Exceptions from common to common4j (#1442)
- [PATCH] Fixing removeAccount method for msal cpp when the realm is empty (#1422)
- [MINOR] Migrate Requests/Responses (#1424)
- [MAJOR] Add SSL context support to UrlConnectionHttpClient(#1396)
- [MAJOR] Migrate AuthRequests to common4j (#1394)
- [MINOR] Migrate Device, ObjectMapper, ClockSkewManager and IHasExtraParameters to common4j (#1383)
- [MINOR] Migrate eSTS Telemetry to common4j (#1372)
- [PATCH] Fix/Suppress SpotBugs issue (#1367)
- [MINOR] Migrate HTTP Layer to common java lib. (#1347)
- [PATCH] Port eSTS telemetry layer to common-java (#1328)
- [MINOR] Added support for handling null taskAffinity.  InteractiveTokenCommmand now captures whether taskAFfinity is null and records taskId (#1282)
- [MINOR] Automate broker protocol version computation. (#1301)
- [MAJOR] New API on KeyAccessor (#1309)
- [PATCH] Fixes deprecated PackageInfo.signatures and PackageManager.GET_SIGNATURES (#1256)
- [MINOR] Converting Classic Azure DevOps Pipelines to YAML (#1274)
- [MINOR] Add common-java. Migrate Logger. (#1300)
- [PATCH] Add additional logic to support downlevel devices in KeyStoreAccessor (#1366)
- [PATCH] Adding codemarkers for usage in the Test cases of brokered and non-brokered Acquire Token silently scenarios. (#1185)
- [PATCH] Only hit cache once when loading x-tenant idtokens (#1385)
- [PATCH] Avoid unnecessary BAM-cache reload (#1426)
- [PATCH] Using singleton/LRU cached BAM-Cache implementation (#1420)
- [MINOR] Add a method to IDeviceMetadata to get all metadata as a String (#1433)
- [MINOR] Creates ICommonComponents for sharing interfaces across Android, Linux (including non-brokered components) (#1431)
- [PATCH] Avoid needless BAM-cache lookups for non-foci apps when doing cache discovery (#1427)
- [PATCH] Avoid multiple reads of BAM-Cache when inserting new data (#1429)
- [MAJOR] Relocate SSOStatesSerializer out of internal namespace (integration steps available at aka.ms/AAd2vt8) (#1448)
- [MINOR] Adds new Device#isDevicePoPSupported() API to test PoP compat + support for retrying key generation without requesting cert attestation (#1456)
- [MINOR] Move Account Manager User Data look-up constants from common, AADAuthenticator to common4j (#1486)
- [MAJOR] Removes support for SHA-384/512, MD5 w. RSA due to incompatibilities on certain devices (#1489)
- [MINOR] Implements a fix for sovereign cloud TSL scenarios (#1501)
- [MINOR] Add a method to allow for the setting of Fragment initial state (#1506)
- [PATCH] Clear asymmetric pop key on KeyPermanentlyInvalidatedException if occurs during signing (#1505)
- [PATCH] Modify MSAL-CPP injecting javascript loop (#1490)
- [MINOR] Migrate authorization completion callback to common4j (#1522)
- [PATCH] Remove deprecation logging in Logger class (#1502)
- [MINOR] Migrate broker application metadata cache to common4j (#1530)
- [PATCH] Replace unsafe TypeToken instance with TypeToken#getParameterized (#1485)
- [MINOR] Add more operation names to ArgumentException (#1553)
- [MINOR] Add msal linux sdk type (#1554)
- [PATCH] Fix extracting http response body (#1557)
- [PATCH] Fix print stack trace for Throwable in Logs (#1556)
- [PATCH] Support SSO token api (#1543)

Version 3.6.7
----------
- [PATCH] Add helper method to fix account id missing in msal get account (#1641)
- [PATCH] Avoid key overwriting for apps using shared user id (#1662)

Version 3.6.6
----------
- [PATCH] Remove unsafe key thumbprint generator (#1655)

Version 3.6.5
----------
- [PATCH] Fixing removeAccount method for msal cpp when the realm is empty (#1422)

Version 3.6.4
----------
- [PATCH] Fix race condition (#1609)
- [PATCH] Changes to handle IntuneAppProtectionException in common rather than broker (#1579)

Version 3.6.3
----------
- [PATCH] Add helper method to remove the metadataCache entry (#1593)

Version 3.6.2
----------
- [PATCH] Handle the scenario where broker activity is killed wrongly. (#1569)
- [PATCH] Fixing Redirect Uri for Authenticator App, when migrating to MSAL (#1567)

Version 3.6.1
----------
- [PATCH] Additional API for method to clear the singleton shared preferences cache
- [PATCH] Log and swallow failures from CustomTabsService unbind (#1549)
- [PATCH] Fix correlation id error
- [PATCH] Fix crash related to fall back to webview when no browser present

Version 3.6.0
----------
- [PATCH] Allow retry generation of Device PoP key without attempting attestation cert gen (#1456, #1507)
- [MAJOR/MINOR (Rebrand)] Please note! This is technically an API breaking change that we have elected to voluntarily ship as "MINOR" due to lack of usage. Removes support for SHA-384/512, MD5 w. RSA due to incompatibilities on certain devices (#1489, #1508)
- [MINOR] Increase visibility of internal SSOStateSerializer for OneAuth usage (integration steps available at aka.ms/AAd2vt8) (#1448, #1509)
- [MINOR] Add a method to allow for the setting of Fragment initial state (#1506, #1512)
- [MINOR] Adds ContentProvider Constants used for Intune ContentProvider call (#1513, #1657)
- [PATCH] Clear asymmetric pop key on KeyPermanentlyInvalidatedException if occurs during signing (#1505, #1517)
- [MINOR] Adds Intune Application specific ContentProvider Constants (#1521, #1513)

Version 3.5.0
----------
- [MINOR] Code changes for new OneAuth cache key migration API (#1464)
- [PATCH] Correct the production of JSON JWKs by the popManager code (#1479)

Version 3.4.5
----------
- [PATCH] Fix for misconfigured ADALOAuth2TokenCache, adds new SharedPreferencesFileManager that defaults to MODE_PRIVATE (#1444)
- [PATCH] Do not report network errors as authority validation errors (#1440)

Version 3.4.4
----------
- [MINOR] Introduce support for authorization activities to be performed in the Android Task as the Activity that was provided for an interactive request.
- [PATCH] Rev Nimbus version: 8.2 -> 9.9 (#1346)
- [PATCH] Perf: Avoid repeated calls to getCredentials() when loading from cache (#1334)
- [PATCH] Only hit cache once when loading x-tenant idtokens (#1385)
- [PATCH] Disregard pageload errors for the non-primary frame during interactive auth (#1357)
- [PATCH] Avoid unnecessary BAM-cache reload (#1439, cherry-picked from #1426)
- [PATCH] Concurrency fix: revert thread pool construction changes in CommandDispatcher (#1434)

Version 3.4.3
----------
- [PATCH] Revert connection detection change, disable throttling cache (#1351, #1353)

Version 3.4.2
----------
- [PATCH] Msal removeAccount shouldn't invoke broker's removeAccount (#1336)

Version 3.4.1
----------
- [PATCH] Adding checks to not cache certain ErrorCodes. (#1330, #1329)

Version 3.4.0
----------
- [MINOR] Enable optional refresh token in cache (#1294)
- [MINOR] Hide Switch Account in Broker interactive flows (#1284)
- [MINOR] Adds the ability for KeyAccessors to expose their manager (#1285)
- [MINOR] Propagate unknown parameters from the server (#1292)
- [MINOR] Adds new API support for the broker - SSO token and flight support (#1290)
- [MINOR] Elevates AndroidCommon Logger out of internal package (#1279)
- [MINOR] Automate broker protocol version computation. (#1301)

Version 3.3.1
----------
- [MINOR] Enables removeAccount api to remove account records from all environments (#1248)
- [PATCH] Improved performance of getAccounts() call by reducing number of cache round-trips (#1271)
- [PATCH] Perf: Use an Iterator over SharedPreferences entries via getAllFilteredByKey() (#1262)
- [MINOR] Fall back to browser view if we can't open custom tabs. (#1270)
- [MINOR] Adds plumbing for new API parameters to reach the token endpoint, new response data (#1266)
- [PATCH] Ensure the default connection service has a single callback instance (#1314)

Version 3.2.0
----------
- [PATCH] Fix interrupt flow when no login hint is provided (#1490)
- [MINOR] Added logging functionality to track the request status (#1237)
- [MINOR] Expand functionality for key store access (#1231)
- [MINOR] Implement an in-memory cache to avoid multiple decryptions of shared preferences (#1254)
- [PATCH] Fixes deprecated NetworkInfo class (#847)
- [MINOR] Device PoP keys are now generated with attestation flags and expose a certificate chain getter (#1247)
- [PATCH] Fix MSAL-CPP injecting javascript loop (#1238)
- [MINOR] Adds new API to support ADAL/MSAL migration off of AuthenticationSettings#setSecretKey to a 'managed key' generated by Common (#1244)

Version 3.1.2
----------
- [PATCH] Use requested claims as a cache key when overwriting an AT (#1225)
- [PATCH] Fix InteractiveRequest Bound Service backcompat (#1215)
- [MINOR] Adds support for cache property merging (#1224)
- [PATCH] Trim() Cache Lookup Input Parameters (#1228)
- [MINOR] Adds workaround for Mockito.openMocks() desugaring issue (#1229)
- [PATCH] Fix bug where duplicate BrokerApplicationMetadata entries could be created for a single app (#1232)
- [MINOR] Changes to Broker Validation to allow setting whether to trust debug brokers (prod brokers are always trusted).
- [MINOR] Adds support for launching Broker auth Activity without an Activity Context from OneAuth-MSAL by setting FLAG_ACTIVITY_NEW_TASK (#1236)
- [MINOR] Adds PRT storage support for MSALCPP (#1177)
- [PATCH] Replaced deprecated PackageInfo.versionCode with PackageInfoCompat.getLongVersionCode(packageInfo) (#1239)

Version 3.1.0
----------
- [PATCH] Discontinue using Settings.Secure.ANDROID_ID in telemetry. Instead, generate & cache a random GUID. (#1214)
- [MINOR] Add refresh_on to access tokens(#1190)
- [MINOR] Add requested_claims to access tokens, and allow credentials to be filtered by RC (#1187)
- [PATCH] Logging change: only log encryption key thumbprint if a key-change occurs (#1213)

Version 3.0.9
----------
- Sends CP version to ESTS and handle WebCP uri. (#1137)
- Check for eligible for caching when putting command in executing command map
- Expose IAccountCredentialCache for accessing lower-level cache functions.
- Adds unit test to verify .trim() behavior of cache keys.
- Make CacheRecord immutable, insist on NonNull AccountRecord (#1225).
- Bugfix for incorrect error code when cancelling requests (#1144).
- Remove initial about:blank page load when using WebView based auth.
- Log an informative error message when application redirect_uri does not match the broker's expected value (#1155).
- Remove connection close from http request to AUTHORIZATION_CODE_NOT_EXCHANGED_FOR_TOKEN issue on emulators.
- Replace deprecated HttpRequest.sendGet usage with HttpClient.get (#1038)
- Replace deprecated HttpRequest.sendPost usage with HttpClient.post (#1037)
- (MSALCPP) Validate ATs before persisting to the cache (#1192)
- Added explicit exceptions when access token, id token or refresh token, which are required are not included in the response.  (MSAL #563)
- Adds API23 WebViewClient#onReceivedError overload (#1197)
- Fixes for MFA setup using Authenticator app.


Version 3.0.8
----------
- Hardcode Teams Agent clientID/scope for FoCi call (#1140)
- (Make changes to) persist refresh token in joined flow. (#1130)

Version 3.0.7
----------
- Fix exception casting issue in CommandDispatcher (#1121)

Version 3.0.6
----------
- Expose expiresIn in MSAL Device Code flow callback (#1064)
- Removed constructor param for TokenShareUtility: MSA RefreshToken ingestion always queries WW /consumers.
- Added support for exporting public keys in the following formats:
    * X.509 SubjectPublicKeyInfo
    * JWK (RFC-7517)
- Added support for signing and verifying arbitrary String data with select RSA algorithms.
- Added support for multiple software/hardware backed RSA keys using AsymmetricKey, AsymmetricKeyFactory.
- Bugfix: Added a workaround for keypair generation on API < 23 devices using locales with non-Gregorian calendars. (#1075)
- Reordered Credential writing into the cache such that the old RT is cleaned up *after* the new RT is written.
- Fixed following Android 11 issues (#1095):
    * Unable to query package manager for and launch browsers that support custom tabs.
    * Unable to query package manager for and launch regular browsers that don’t support custom tabs.
    * Unable to query package manager for Broker apps installed on the device.
- Refactor IPC strategies
    - [Part 1] Separate communication logic from business logic (#1088)
    - [Part 2] Refactor Content Provider strategy (#1090)
    - [Part 3] Refactor AccountManager Strategy[IPC part 4] test cases for IPC strategies (#1092)
    - [Part 4] test cases for IPC strategies (#1093)
    - [Part 5.5] make changes to support the Broker API work (#1101)
- Make change to support Broker API's updateBrokerRT() functionality (#1107).
- Introduce a cache for Hello() protocol (#1108)
- Bumped MSAL Broker Protocol version to 6.0
- (Requires minimum_required_broker_protocol_version of 6.0+) Adds support for client_claims in PoP token requests.
- (Requires minimum_required_broker_protocol_version of 6.0+) Adds support for generating SignedHttpRequests (SHRs) without embedding an AT.

Version 3.0.4
----------
- Fix for duplicate_command caching bug due to Command permutation (#1055)

Version 3.0.3
----------
- Cut down logs (#1046)

Version 3.0.2
----------
- Added a check for UNSET OpenIdConnectPromptParameter value (#1042)

Version 3.0.1
----------
- Perform browser sign out on MSAL side (#1032)
- Removed constructor param for TokenShareUtility: MSA RefreshToken ingestion always queries WW /consumers. (#1022)
- Consider controllers while throttling (#1021)
- Allow changing of the progressBar color (#1020)
- Place cap on the number failed request data in Last Request Telemetry at any given time (#1018)
- Adding the OpenIdConnectPromptParameter field UNSET (#1013)

Version 2.1.1
----------
- Introduces result sharing to minimize duplicate_command errors.
- No longer query well known config to obtain token endpoint - build it manually instead.
- Improved null-safety in String comparisons.
- Improved thread safety when querying cloud metadata.
- Proguard configuration no longer keeps classes in common or nimbus, per request from Office.
- Improved logging for SSL errors to assist in troubleshooting.

Version 2.1.0
----------
- Moved broker controller and strategy classes to common for MSAL CPP brokered auth.
- Added support in common for Device Code Flow.
- Added app-name, app-version headers to /auth & /token requests.
- Added support for additional sub_errors returned by ESTS service for MSAL CPP support.
- Added BrokerActivity to common AndroidManifest.
- Caching in SharedPreferences now using apply() instead of synchronous commit() call.
- Bugfix for parsing Authority URLs.

Version 2.0.15
-----------
- Introduces additional tests for cache resiliency
- Fixes an encoding issue faced by devices configured for Turkish locale
- Bugfix for #963: Detect Broker Process during encryption/decryption

Version 2.0.14
-----------
- Functionally identical to 2.0.13 release
- Updates Device.java PRODUCT_VERSION property for MSAL 1.5.5 release

Version 2.0.13
-----------
- Create abstract b2c login component handler
- Changes to add enrollment id to the token request in the interrupt flow
- Catch JsonSyntaxException while performing ADAL -> MSAL migration
- Close 959 - Adds authentication_scheme property to ApiEvent
- Fix MSAL issue 1096 - Documentation updates

Version 2.0.12-hf1
-----------
- Catch JsonSyntaxException when attempting to migrate ADAL cache and malformed records are found.

Version 2.0.12
-----------
- Hotfix for NPE when sub_error is null.

Version 2.0.11
-----------
- Changes to delete RT on bad_token suberror.

Version 2.0.10
-----------
- Broker Content Provider changes
- Fix a null pointer for getFragmentManager.
- FOCI support for local MSAL.
- Proguard consumer rules addition.
- Roboelectric version update.
- HttpRequest changes for MSAL CPP.

Version 2.0.9
------------
- Add constant for email scope (fix ad-accounts#1291)
- Move canUseAccountManagerOperation() to common.
- Support null 'm' & 'p' claims in SHRs (#899)
- Resolves naming issue around power optimization flag (#907)
- Changing log level of few logs to reduce noise in broker

Version 2.0.8
------------
- Fix to add the throwIfNetworkNotAvailable API back for ADAL back compat.

Version 2.0.7
------------
- This version is incompatible with ADAL due a breaking API change. It's is fixed in 2.0.8.
- Added throttling
- Added Dual Client Stack support for FoCI apps
- Added support to compress broker payload using GZIP
- Added flag to enable/disable power optimization check
- Removed check for usage stat manager to determine if network is disabled
- Project wide internal code refactoring using Lombok

Version 2.0.6
------------
- Use fixed thread pool for silent requests
- Add API ID Constants for MSAL Single Account PCA overloads
- Add event strings for FLW telemetry

Version 2.0.5
------------
- Adds support for multiple IdToken lookups in a single call when dual stacking with FoCi (common#871)
- Implements Client Clock Skew Mitigation for AT/PoP.
- ESTS telemetry V2.
- Fix for msal#963
    * onCancel callback not called when Browser is used.
- Returns MDM_REQUIRED when the user clicks on an MDM link in the webview.
- Adds dual screen support.

Version 2.0.3
------------
- Fix to use default scopes on request to determine foci app
- Fix fragment state issue (#838), (#839)

Version 2.0.2
------------
- Fix for MSAL #920, 924, 935, 940
    * Crash due to error receiving CANCEL broadcast

Version 2.0.1
------------
- Adds support for AT/PoP
- Fix for common#823
    * CANCEL_INTERACTIVE_REQUEST broadcast not working.

Version 1.0.15
------------
- Fix for msal#915
    * Incorrect id_token returned for B2C app with multiple policies
- Fix for msal#916
    * WebView calls loadUrl multiple times over lifecycle
- Fix for msal#921
    * WebView displays error when connectivity lost
- Fix for msal#904
    * AT caching logic change for scope intersection
- MSAL Enhancement: WebView zoom controls are now configurable

Version 1.0.14
------------
- Logging improvements.
- Fixed issue #770.
- Added Fragment support in WebView flow.

Version 1.0.13-hf1
------------
- Fixed issue #882 in MSAL.

Version 1.0.13
------------
- Resolving PoP backcompat issue.
- Fixed issue #859 in MSAL.

Version 1.0.12
------------
- Refactored and improved ests telemetry flush call and telemetry caching logic.
- Fixed ests telemetry memory leak.
- Added null check for optional parameter prompt.
- Added telemetry event in StorageHelper.
- Fixed cloud url returning wrong url if authority specified in configuration.
- Fixed issue #709 and #718.
- Fixed multiple cloud support in MSAL with Broker.
- Enabled MSAL-Broker communication via AccountManager.

Version 1.0.9-hf1
------------
- Hot fix release.
- Logging fixes.

Version 1.0.9
------------
- Disable command caching.

Version 1.0.8
------------
- Command caching and Throttling requests related changes.
- Client Capabilities support related changes.
- Server side telemetry changes.
- Lock the cache during read/writes.
- Fix to remove defaulting BadError on the ClientException in AdalResultAdapter.
- Add IOException translation to AdalBrokerResultAdapter.
- Fixes Telemetry thread issues and NullPointerExceptions.
- Fix WebView SDK28 issue.
- Refactor code to support FLW command migration
- Get Correlation id from Operation parameters if available.
- Fixed minor bugs as needed.
- Added more robolectric tests.
- Artifact for Broker 3.1.4 release.

Version 1.0.7
------------
MSAL GA Artifact.

Version 1.0.6
-------------
Fix Concurrent exception issue in Telemetry emit.

Version 1.0.5
-------------
- Updated MSAL version in common to 1.0.0

Version 1.0.4
-------------
- Artifact for MSAL GA
- AndroidX changes included.

Version 1.0.3
-------------
- Fix Null pointer on Authorixation Request builder.

Version 1.0.0
-------------
- Broker V2 support with MSAL
- TenantProfile support
- FLW support
- Multiple Bug Fixes.
- Initial release with MSAL GA support.

Version 0.0.20
-------------
Fix Ntlm challenge issue.

Version 0.0.18
-------------
-BugFix : Complete the auth request as cancel if the activity is destroyed

Version 0.0.17
-------------
- BugFix : Fix for foci lookup issue relative to migration
- Add clearBrokerSecretKeys() to AuthenticationSettings.

Version 0.0.15
-------------
- Bug Fix : Adding null safety check to avoid crash on EmbeddedWebViewStrategy

Version 0.0.14
-------------
- Bug fix : Read user id from the request bundle for broker silent request.
- Add shouldResolveInterrupt field to parameters.

Version 0.0.12
-------------
- Broker V2 protocol support changes for v1 parity with ADAL.
- Introduced new bound service IMicrosoftAuthService for MSAL.
- Key Transfer changes from inactive broker
- Introduced various adapters to translate betwewn broker request and responses.
- Multiple bug fixes.

Version 0.0.10
-------------
- Adds support HTTP response caching
- Bugfixes:
    * Pass claims in non-joined acquireTokenSilentCall
    * Fixes the assertion check for IntuneAppProtectionPolicyRequiredException

Version 0.0.10-alpha
-------------
- Adds support for declared non-tfp B2C authorities
- Fix setting correct id token for B2C if v1 id token is returned
- Fix incorrect parsing of not_before as Date
- V2 Broker changes with MSAL (Alpha)

Version 0.0.9
-------------
- Bugfix: Resolves COMMON/#379
    * ClientInfo must implement Serializable so that ADAL/AuthenticationResult can be serialized.
- AndroidX Interop:
    * This release will not be code signed; Jetfier & AGP < 5.1.1 are failing to compile due to tooling bugs.
    * For more information see:
        - https://issuetracker.google.com/issues/115556774
        - https://issuetracker.google.com/issues/119183822

Version 0.0.8
-------------
- Bugfix: Resolves COMMON/#343
    * Fix the discrepancy on idToken claim of Account object in v1.15.1.
- Bugfix: Resolves MSAL/#517
	* Fix the bug caused by fragment parameter when extracting the redirect url.

Version 0.0.7
-------------
- Bugfix: Resolves MSAL/#418
    * Adds client_id, redirect_uri to refresh token requests (previously missing, yielding inconsistent behavior depending on account type).

Version 0.0.6
-------------
- Bugfix: Resolves MSAL/#420
    * Corrects an issue whereby expired access tokens can be returned from the cache

Version 0.0.5
-------------
Adding support for flight and slice parameters to authorization request.
Updates for supporting authority aliasing
Added new grant_type: refresh_token
Updated authorization request base builder to include all MSAL public API properties
Change from SignedJWT to JWT to support v1
Internal class renaming for improved IntelliSense support
Access token expiry calculation now supports ext_expires_on

Version 0.0.4
--------------
Add authority AzureActiveDirectoryOAuth2 Configuration and Strategy for Sovereign and PPE cloud support.
Fix for PPE Null Cloud when discovery metadata is malformed.

Version 0.0.3
--------------
- First release: Hello, World!
- Implementation of new unified cache schema
    * Omits a read/deletion API, as not needed for initial release
    * Ships with tests, unit + instrumented
- Implementation of refactored ADAL 'classic' cache
- Initial implementation of Strategy/Provider model for token acquisition
    * Partially complete, work-in-progress
- New Logger implementation
    * Uses ThreadLocal mechanism to track correlationIds
    * Supports logging arbitrary fields/JSON
    * Separate methods for PII/OII logging
- Initial Exception model implemented
    * BaseException + Client & Service subclasses
- Substantial portions of HTTP/S networking code migrated from ADAL & MSAL to this module<|MERGE_RESOLUTION|>--- conflicted
+++ resolved
@@ -1,10 +1,7 @@
 V.Next
 ----------
-<<<<<<< HEAD
 - [MAJOR] Bumped MSAL Broker Protocol version to 8.0, GET_ACCOUNTS endpoint requires minimum_required_broker_protocol_version of 8.0+ to return an account constructed from PRT id token to FOCI apps. (#1771)
-=======
 - [PATCH] [Adal] Ignore failure in updating unified/msal cache if ignoreKeyLoaderNotFoundError flag is set (#1781)
->>>>>>> 5088c045
 - [MINOR] Add telemetry relay client (#1757)
 - [MINOR] Add telemetry error events (#1768)
 - [MAJOR] Adding YubiKit SDK, which requires Java Version 8 and will thus bump up Java version overall to 8; added keyboard flag to android:configChanges for all activities that could interact with a YubiKey. (#1729)

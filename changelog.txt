<<<<<<< HEAD
V.Next
----------
- [MAJOR] Migrate ISharedPreferencesFileManager to common4j (#1465)
- [MAJOR] Migrate Strategies and Parameters. (#1488)
- [MAJOR] Migrate AccountManager's Account (#1483)
- [MAJOR] Migrate Strategies part 1/2 (#1475)
- [MINOR] Move predefined key loader to common4j from common (#1477)
- [PATCH] Add method to check if two authorities belong to same cloud (#1471)
- [MINOR] Adds new cache encryption key migration API for OneAuth (#1464)
- [MAJOR] Migrate StorageHelper to common4j (#1450)
- [MAJOR] Migrate Exceptions from common to common4j (#1442)
- [PATCH] Fixing removeAccount method for msal cpp when the realm is empty (#1422)
- [MINOR] Migrate Requests/Responses (#1424)
- [MAJOR] Add SSL context support to UrlConnectionHttpClient(#1396)
- [MAJOR] Migrate AuthRequests to common4j (#1394)
- [MINOR] Migrate Device, ObjectMapper, ClockSkewManager and IHasExtraParameters to common4j (#1383)
- [MINOR] Migrate eSTS Telemetry to common4j (#1372)
- [PATCH] Fix/Suppress SpotBugs issue (#1367)
- [MINOR] Migrate HTTP Layer to common java lib. (#1347)
- [PATCH] Port eSTS telemetry layer to common-java (#1328)
- [MINOR] Added support for handling null taskAffinity.  InteractiveTokenCommmand now captures whether taskAFfinity is null and records taskId (#1282)
- [MINOR] Automate broker protocol version computation. (#1301)
- [MAJOR] New API on KeyAccessor (#1309)
- [PATCH] Fixes deprecated PackageInfo.signatures and PackageManager.GET_SIGNATURES (#1256)
- [MINOR] Converting Classic Azure DevOps Pipelines to YAML (#1274)
- [MINOR] Add common-java. Migrate Logger. (#1300)
- [PATCH] Add additional logic to support downlevel devices in KeyStoreAccessor (#1366)
- [PATCH] Adding codemarkers for usage in the Test cases of brokered and non-brokered Acquire Token silently scenarios. (#1185)
- [PATCH] Only hit cache once when loading x-tenant idtokens (#1385)
- [PATCH] Avoid unnecessary BAM-cache reload (#1426)
- [PATCH] Using singleton/LRU cached BAM-Cache implementation (#1420)
- [MINOR] Add a method to IDeviceMetadata to get all metadata as a String (#1433)
- [MINOR] Creates ICommonComponents for sharing interfaces across Android, Linux (including non-brokered components) (#1431)
- [PATCH] Avoid needless BAM-cache lookups for non-foci apps when doing cache discovery (#1427)
- [PATCH] Avoid multiple reads of BAM-Cache when inserting new data (#1429)
- [MAJOR] Relocate SSOStatesSerializer out of internal namespace (integration steps available at aka.ms/AAd2vt8) (#1448)
- [MINOR] Adds new Device#isDevicePoPSupported() API to test PoP compat + support for retrying key generation without requesting cert attestation (#1456)
- [MINOR] Move Account Manager User Data look-up constants from common, AADAuthenticator to common4j (#1486)
- [MAJOR] Removes support for SHA-384/512, MD5 w. RSA due to incompatibilities on certain devices (#1489)
=======
Version 3.5.0
----------
- [MINOR] Code changes for new OneAuth cache key migration API (#1464)
>>>>>>> 38850f04

Version 3.4.5
----------
- [PATCH] Fix for misconfigured ADALOAuth2TokenCache, adds new SharedPreferencesFileManager that defaults to MODE_PRIVATE (#1444)

Version 3.4.4
----------
- [MINOR] Introduce support for authorization activities to be performed in the Android Task as the Activity that was provided for an interactive request.
- [PATCH] Rev Nimbus version: 8.2 -> 9.9 (#1346)
- [PATCH] Perf: Avoid repeated calls to getCredentials() when loading from cache (#1334)
- [PATCH] Only hit cache once when loading x-tenant idtokens (#1385)
- [PATCH] Disregard pageload errors for the non-primary frame during interactive auth (#1357)
- [PATCH] Avoid unnecessary BAM-cache reload (#1439, cherry-picked from #1426)
- [PATCH] Concurrency fix: revert thread pool construction changes in CommandDispatcher (#1434)

Version 3.4.3
----------
- [PATCH] Revert connection detection change, disable throttling cache (#1351, #1353)

Version 3.4.2
----------
- [PATCH] Msal removeAccount shouldn't invoke broker's removeAccount (#1336)

Version 3.4.1
----------
- [PATCH] Adding checks to not cache certain ErrorCodes. (#1330, #1329)

Version 3.4.0
----------
- [MINOR] Enable optional refresh token in cache (#1294)
- [MINOR] Hide Switch Account in Broker interactive flows (#1284)
- [MINOR] Adds the ability for KeyAccessors to expose their manager (#1285)
- [MINOR] Propagate unknown parameters from the server (#1292)
- [MINOR] Adds new API support for the broker - SSO token and flight support (#1290)
- [MINOR] Elevates AndroidCommon Logger out of internal package (#1279)
- [MINOR] Automate broker protocol version computation. (#1301)

Version 3.3.1
----------
- [MINOR] Enables removeAccount api to remove account records from all environments (#1248)
- [PATCH] Improved performance of getAccounts() call by reducing number of cache round-trips (#1271)
- [PATCH] Perf: Use an Iterator over SharedPreferences entries via getAllFilteredByKey() (#1262)
- [MINOR] Fall back to browser view if we can't open custom tabs. (#1270)
- [MINOR] Adds plumbing for new API parameters to reach the token endpoint, new response data (#1266)
- [PATCH] Ensure the default connection service has a single callback instance (#1314)

Version 3.2.0
----------
- [PATCH] Fix interrupt flow when no login hint is provided (#1490)
- [MINOR] Added logging functionality to track the request status (#1237)
- [MINOR] Expand functionality for key store access (#1231)
- [MINOR] Implement an in-memory cache to avoid multiple decryptions of shared preferences (#1254)
- [PATCH] Fixes deprecated NetworkInfo class (#847)
- [MINOR] Device PoP keys are now generated with attestation flags and expose a certificate chain getter (#1247)
- [PATCH] Fix MSAL-CPP injecting javascript loop (#1238)
- [MINOR] Adds new API to support ADAL/MSAL migration off of AuthenticationSettings#setSecretKey to a 'managed key' generated by Common (#1244)

Version 3.1.2
----------
- [PATCH] Use requested claims as a cache key when overwriting an AT (#1225)
- [PATCH] Fix InteractiveRequest Bound Service backcompat (#1215)
- [MINOR] Adds support for cache property merging (#1224)
- [PATCH] Trim() Cache Lookup Input Parameters (#1228)
- [MINOR] Adds workaround for Mockito.openMocks() desugaring issue (#1229)
- [PATCH] Fix bug where duplicate BrokerApplicationMetadata entries could be created for a single app (#1232)
- [MINOR] Changes to Broker Validation to allow setting whether to trust debug brokers (prod brokers are always trusted).
- [MINOR] Adds support for launching Broker auth Activity without an Activity Context from OneAuth-MSAL by setting FLAG_ACTIVITY_NEW_TASK (#1236)
- [MINOR] Adds PRT storage support for MSALCPP (#1177)
- [PATCH] Replaced deprecated PackageInfo.versionCode with PackageInfoCompat.getLongVersionCode(packageInfo) (#1239)

Version 3.1.0
----------
- [PATCH] Discontinue using Settings.Secure.ANDROID_ID in telemetry. Instead, generate & cache a random GUID. (#1214)
- [MINOR] Add refresh_on to access tokens(#1190)
- [MINOR] Add requested_claims to access tokens, and allow credentials to be filtered by RC (#1187)
- [PATCH] Logging change: only log encryption key thumbprint if a key-change occurs (#1213)

Version 3.0.9
----------
- Sends CP version to ESTS and handle WebCP uri. (#1137)
- Check for eligible for caching when putting command in executing command map
- Expose IAccountCredentialCache for accessing lower-level cache functions.
- Adds unit test to verify .trim() behavior of cache keys.
- Make CacheRecord immutable, insist on NonNull AccountRecord (#1225).
- Bugfix for incorrect error code when cancelling requests (#1144).
- Remove initial about:blank page load when using WebView based auth.
- Log an informative error message when application redirect_uri does not match the broker's expected value (#1155).
- Remove connection close from http request to AUTHORIZATION_CODE_NOT_EXCHANGED_FOR_TOKEN issue on emulators.
- Replace deprecated HttpRequest.sendGet usage with HttpClient.get (#1038)
- Replace deprecated HttpRequest.sendPost usage with HttpClient.post (#1037)
- (MSALCPP) Validate ATs before persisting to the cache (#1192)
- Added explicit exceptions when access token, id token or refresh token, which are required are not included in the response.  (MSAL #563)
- Adds API23 WebViewClient#onReceivedError overload (#1197)
- Fixes for MFA setup using Authenticator app.


Version 3.0.8
----------
- Hardcode Teams Agent clientID/scope for FoCi call (#1140)
- (Make changes to) persist refresh token in joined flow. (#1130)

Version 3.0.7
----------
- Fix exception casting issue in CommandDispatcher (#1121)

Version 3.0.6
----------
- Expose expiresIn in MSAL Device Code flow callback (#1064)
- Removed constructor param for TokenShareUtility: MSA RefreshToken ingestion always queries WW /consumers.
- Added support for exporting public keys in the following formats:
    * X.509 SubjectPublicKeyInfo
    * JWK (RFC-7517)
- Added support for signing and verifying arbitrary String data with select RSA algorithms.
- Added support for multiple software/hardware backed RSA keys using AsymmetricKey, AsymmetricKeyFactory.
- Bugfix: Added a workaround for keypair generation on API < 23 devices using locales with non-Gregorian calendars. (#1075)
- Reordered Credential writing into the cache such that the old RT is cleaned up *after* the new RT is written.
- Fixed following Android 11 issues (#1095):
    * Unable to query package manager for and launch browsers that support custom tabs.
    * Unable to query package manager for and launch regular browsers that don’t support custom tabs.
    * Unable to query package manager for Broker apps installed on the device.
- Refactor IPC strategies
    - [Part 1] Separate communication logic from business logic (#1088)
    - [Part 2] Refactor Content Provider strategy (#1090)
    - [Part 3] Refactor AccountManager Strategy[IPC part 4] test cases for IPC strategies (#1092)
    - [Part 4] test cases for IPC strategies (#1093)
    - [Part 5.5] make changes to support the Broker API work (#1101)
- Make change to support Broker API's updateBrokerRT() functionality (#1107).
- Introduce a cache for Hello() protocol (#1108)
- Bumped MSAL Broker Protocol version to 6.0
- (Requires minimum_required_broker_protocol_version of 6.0+) Adds support for client_claims in PoP token requests.
- (Requires minimum_required_broker_protocol_version of 6.0+) Adds support for generating SignedHttpRequests (SHRs) without embedding an AT.

Version 3.0.4
----------
- Fix for duplicate_command caching bug due to Command permutation (#1055)

Version 3.0.3
----------
- Cut down logs (#1046)

Version 3.0.2
----------
- Added a check for UNSET OpenIdConnectPromptParameter value (#1042)

Version 3.0.1
----------
- Perform browser sign out on MSAL side (#1032)
- Removed constructor param for TokenShareUtility: MSA RefreshToken ingestion always queries WW /consumers. (#1022)
- Consider controllers while throttling (#1021)
- Allow changing of the progressBar color (#1020)
- Place cap on the number failed request data in Last Request Telemetry at any given time (#1018)
- Adding the OpenIdConnectPromptParameter field UNSET (#1013)

Version 2.1.1
----------
- Introduces result sharing to minimize duplicate_command errors.
- No longer query well known config to obtain token endpoint - build it manually instead.
- Improved null-safety in String comparisons.
- Improved thread safety when querying cloud metadata.
- Proguard configuration no longer keeps classes in common or nimbus, per request from Office.
- Improved logging for SSL errors to assist in troubleshooting.

Version 2.1.0
----------
- Moved broker controller and strategy classes to common for MSAL CPP brokered auth.
- Added support in common for Device Code Flow.
- Added app-name, app-version headers to /auth & /token requests.
- Added support for additional sub_errors returned by ESTS service for MSAL CPP support.
- Added BrokerActivity to common AndroidManifest.
- Caching in SharedPreferences now using apply() instead of synchronous commit() call.
- Bugfix for parsing Authority URLs.

Version 2.0.15
-----------
- Introduces additional tests for cache resiliency
- Fixes an encoding issue faced by devices configured for Turkish locale
- Bugfix for #963: Detect Broker Process during encryption/decryption

Version 2.0.14
-----------
- Functionally identical to 2.0.13 release
- Updates Device.java PRODUCT_VERSION property for MSAL 1.5.5 release

Version 2.0.13
-----------
- Create abstract b2c login component handler
- Changes to add enrollment id to the token request in the interrupt flow
- Catch JsonSyntaxException while performing ADAL -> MSAL migration
- Close 959 - Adds authentication_scheme property to ApiEvent
- Fix MSAL issue 1096 - Documentation updates

Version 2.0.12-hf1
-----------
- Catch JsonSyntaxException when attempting to migrate ADAL cache and malformed records are found.

Version 2.0.12
-----------
- Hotfix for NPE when sub_error is null.

Version 2.0.11
-----------
- Changes to delete RT on bad_token suberror.

Version 2.0.10
-----------
- Broker Content Provider changes
- Fix a null pointer for getFragmentManager.
- FOCI support for local MSAL.
- Proguard consumer rules addition.
- Roboelectric version update.
- HttpRequest changes for MSAL CPP.

Version 2.0.9
------------
- Add constant for email scope (fix ad-accounts#1291)
- Move canUseAccountManagerOperation() to common.
- Support null 'm' & 'p' claims in SHRs (#899)
- Resolves naming issue around power optimization flag (#907)
- Changing log level of few logs to reduce noise in broker

Version 2.0.8
------------
- Fix to add the throwIfNetworkNotAvailable API back for ADAL back compat.

Version 2.0.7
------------
- This version is incompatible with ADAL due a breaking API change. It's is fixed in 2.0.8.
- Added throttling
- Added Dual Client Stack support for FoCI apps
- Added support to compress broker payload using GZIP
- Added flag to enable/disable power optimization check
- Removed check for usage stat manager to determine if network is disabled
- Project wide internal code refactoring using Lombok

Version 2.0.6
------------
- Use fixed thread pool for silent requests
- Add API ID Constants for MSAL Single Account PCA overloads
- Add event strings for FLW telemetry

Version 2.0.5
------------
- Adds support for multiple IdToken lookups in a single call when dual stacking with FoCi (common#871)
- Implements Client Clock Skew Mitigation for AT/PoP.
- ESTS telemetry V2.
- Fix for msal#963
    * onCancel callback not called when Browser is used.
- Returns MDM_REQUIRED when the user clicks on an MDM link in the webview.
- Adds dual screen support.

Version 2.0.3
------------
- Fix to use default scopes on request to determine foci app
- Fix fragment state issue (#838), (#839)

Version 2.0.2
------------
- Fix for MSAL #920, 924, 935, 940
    * Crash due to error receiving CANCEL broadcast

Version 2.0.1
------------
- Adds support for AT/PoP
- Fix for common#823
    * CANCEL_INTERACTIVE_REQUEST broadcast not working.

Version 1.0.15
------------
- Fix for msal#915
    * Incorrect id_token returned for B2C app with multiple policies
- Fix for msal#916
    * WebView calls loadUrl multiple times over lifecycle
- Fix for msal#921
    * WebView displays error when connectivity lost
- Fix for msal#904
    * AT caching logic change for scope intersection
- MSAL Enhancement: WebView zoom controls are now configurable

Version 1.0.14
------------
- Logging improvements.
- Fixed issue #770.
- Added Fragment support in WebView flow.

Version 1.0.13-hf1
------------
- Fixed issue #882 in MSAL.

Version 1.0.13
------------
- Resolving PoP backcompat issue.
- Fixed issue #859 in MSAL.

Version 1.0.12
------------
- Refactored and improved ests telemetry flush call and telemetry caching logic.
- Fixed ests telemetry memory leak.
- Added null check for optional parameter prompt.
- Added telemetry event in StorageHelper.
- Fixed cloud url returning wrong url if authority specified in configuration.
- Fixed issue #709 and #718.
- Fixed multiple cloud support in MSAL with Broker.
- Enabled MSAL-Broker communication via AccountManager.

Version 1.0.9-hf1
------------
- Hot fix release.
- Logging fixes.

Version 1.0.9
------------
- Disable command caching.

Version 1.0.8
------------
- Command caching and Throttling requests related changes.
- Client Capabilities support related changes.
- Server side telemetry changes.
- Lock the cache during read/writes.
- Fix to remove defaulting BadError on the ClientException in AdalResultAdapter.
- Add IOException translation to AdalBrokerResultAdapter.
- Fixes Telemetry thread issues and NullPointerExceptions.
- Fix WebView SDK28 issue.
- Refactor code to support FLW command migration
- Get Correlation id from Operation parameters if available.
- Fixed minor bugs as needed.
- Added more robolectric tests.
- Artifact for Broker 3.1.4 release.

Version 1.0.7
------------
MSAL GA Artifact.

Version 1.0.6
-------------
Fix Concurrent exception issue in Telemetry emit.

Version 1.0.5
-------------
- Updated MSAL version in common to 1.0.0

Version 1.0.4
-------------
- Artifact for MSAL GA
- AndroidX changes included.

Version 1.0.3
-------------
- Fix Null pointer on Authorixation Request builder.

Version 1.0.0
-------------
- Broker V2 support with MSAL
- TenantProfile support
- FLW support
- Multiple Bug Fixes.
- Initial release with MSAL GA support.

Version 0.0.20
-------------
Fix Ntlm challenge issue.

Version 0.0.18
-------------
-BugFix : Complete the auth request as cancel if the activity is destroyed

Version 0.0.17
-------------
- BugFix : Fix for foci lookup issue relative to migration
- Add clearBrokerSecretKeys() to AuthenticationSettings.

Version 0.0.15
-------------
- Bug Fix : Adding null safety check to avoid crash on EmbeddedWebViewStrategy

Version 0.0.14
-------------
- Bug fix : Read user id from the request bundle for broker silent request.
- Add shouldResolveInterrupt field to parameters.

Version 0.0.12
-------------
- Broker V2 protocol support changes for v1 parity with ADAL.
- Introduced new bound service IMicrosoftAuthService for MSAL.
- Key Transfer changes from inactive broker
- Introduced various adapters to translate betwewn broker request and responses.
- Multiple bug fixes.

Version 0.0.10
-------------
- Adds support HTTP response caching
- Bugfixes:
    * Pass claims in non-joined acquireTokenSilentCall
    * Fixes the assertion check for IntuneAppProtectionPolicyRequiredException

Version 0.0.10-alpha
-------------
- Adds support for declared non-tfp B2C authorities
- Fix setting correct id token for B2C if v1 id token is returned
- Fix incorrect parsing of not_before as Date
- V2 Broker changes with MSAL (Alpha)

Version 0.0.9
-------------
- Bugfix: Resolves COMMON/#379
    * ClientInfo must implement Serializable so that ADAL/AuthenticationResult can be serialized.
- AndroidX Interop:
    * This release will not be code signed; Jetfier & AGP < 5.1.1 are failing to compile due to tooling bugs.
    * For more information see:
        - https://issuetracker.google.com/issues/115556774
        - https://issuetracker.google.com/issues/119183822

Version 0.0.8
-------------
- Bugfix: Resolves COMMON/#343
    * Fix the discrepancy on idToken claim of Account object in v1.15.1.
- Bugfix: Resolves MSAL/#517
	* Fix the bug caused by fragment parameter when extracting the redirect url.

Version 0.0.7
-------------
- Bugfix: Resolves MSAL/#418
    * Adds client_id, redirect_uri to refresh token requests (previously missing, yielding inconsistent behavior depending on account type).

Version 0.0.6
-------------
- Bugfix: Resolves MSAL/#420
    * Corrects an issue whereby expired access tokens can be returned from the cache

Version 0.0.5
-------------
Adding support for flight and slice parameters to authorization request.
Updates for supporting authority aliasing
Added new grant_type: refresh_token
Updated authorization request base builder to include all MSAL public API properties
Change from SignedJWT to JWT to support v1
Internal class renaming for improved IntelliSense support
Access token expiry calculation now supports ext_expires_on

Version 0.0.4
--------------
Add authority AzureActiveDirectoryOAuth2 Configuration and Strategy for Sovereign and PPE cloud support.
Fix for PPE Null Cloud when discovery metadata is malformed.

Version 0.0.3
--------------
- First release: Hello, World!
- Implementation of new unified cache schema
    * Omits a read/deletion API, as not needed for initial release
    * Ships with tests, unit + instrumented
- Implementation of refactored ADAL 'classic' cache
- Initial implementation of Strategy/Provider model for token acquisition
    * Partially complete, work-in-progress
- New Logger implementation
    * Uses ThreadLocal mechanism to track correlationIds
    * Supports logging arbitrary fields/JSON
    * Separate methods for PII/OII logging
- Initial Exception model implemented
    * BaseException + Client & Service subclasses
- Substantial portions of HTTP/S networking code migrated from ADAL & MSAL to this module<|MERGE_RESOLUTION|>--- conflicted
+++ resolved
@@ -1,4 +1,3 @@
-<<<<<<< HEAD
 V.Next
 ----------
 - [MAJOR] Migrate ISharedPreferencesFileManager to common4j (#1465)
@@ -38,11 +37,11 @@
 - [MINOR] Adds new Device#isDevicePoPSupported() API to test PoP compat + support for retrying key generation without requesting cert attestation (#1456)
 - [MINOR] Move Account Manager User Data look-up constants from common, AADAuthenticator to common4j (#1486)
 - [MAJOR] Removes support for SHA-384/512, MD5 w. RSA due to incompatibilities on certain devices (#1489)
-=======
+
 Version 3.5.0
 ----------
 - [MINOR] Code changes for new OneAuth cache key migration API (#1464)
->>>>>>> 38850f04
+- [PATCH] Correct the production of JSON JWKs by the popManager code (#1479)
 
 Version 3.4.5
 ----------

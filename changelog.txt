Version 3.6.0
----------
- [PATCH] Allow retry generation of Device PoP key without attempting attestation cert gen (#1456, #1507)
- [MAJOR/MINOR (Rebrand)] Please note! This is technically an API breaking change that we have elected to voluntarily ship as "MINOR" due to lack of usage. Removes support for SHA-384/512, MD5 w. RSA due to incompatibilities on certain devices (#1489, #1508)
- [MINOR] Increase visibility of internal SSOStateSerializer for OneAuth usage (integration steps available at aka.ms/AAd2vt8) (#1448, #1509)
<<<<<<< HEAD
- [MINOR] Add a method to allow for the setting of Fragment initial state (#1506, #1512)
=======
- [MINOR]  Adds ContentProvider Constants used for Intune ContentProvider call (#1513, #1657)
>>>>>>> dbbd1abd

Version 3.5.0
----------
- [MINOR] Code changes for new OneAuth cache key migration API (#1464)

Version 3.4.5
----------
- [PATCH] Fix for misconfigured ADALOAuth2TokenCache, adds new SharedPreferencesFileManager that defaults to MODE_PRIVATE (#1444)

Version 3.4.4
----------
- [MINOR] Introduce support for authorization activities to be performed in the Android Task as the Activity that was provided for an interactive request.
- [PATCH] Rev Nimbus version: 8.2 -> 9.9 (#1346)
- [PATCH] Perf: Avoid repeated calls to getCredentials() when loading from cache (#1334)
- [PATCH] Only hit cache once when loading x-tenant idtokens (#1385)
- [PATCH] Disregard pageload errors for the non-primary frame during interactive auth (#1357)
- [PATCH] Avoid unnecessary BAM-cache reload (#1439, cherry-picked from #1426)
- [PATCH] Concurrency fix: revert thread pool construction changes in CommandDispatcher (#1434)

Version 3.4.3
----------
- [PATCH] Revert connection detection change, disable throttling cache (#1351, #1353)

Version 3.4.2
----------
- [PATCH] Msal removeAccount shouldn't invoke broker's removeAccount (#1336)

Version 3.4.1
----------
- [PATCH] Adding checks to not cache certain ErrorCodes. (#1330, #1329)

Version 3.4.0
----------
- [MINOR] Enable optional refresh token in cache (#1294)
- [MINOR] Hide Switch Account in Broker interactive flows (#1284)
- [MINOR] Adds the ability for KeyAccessors to expose their manager (#1285)
- [MINOR] Propagate unknown parameters from the server (#1292)
- [MINOR] Adds new API support for the broker - SSO token and flight support (#1290)
- [MINOR] Elevates AndroidCommon Logger out of internal package (#1279)
- [MINOR] Automate broker protocol version computation. (#1301)

Version 3.3.1
----------
- [MINOR] Enables removeAccount api to remove account records from all environments (#1248)
- [PATCH] Improved performance of getAccounts() call by reducing number of cache round-trips (#1271)
- [PATCH] Perf: Use an Iterator over SharedPreferences entries via getAllFilteredByKey() (#1262)
- [MINOR] Fall back to browser view if we can't open custom tabs. (#1270)
- [MINOR] Adds plumbing for new API parameters to reach the token endpoint, new response data (#1266)
- [PATCH] Ensure the default connection service has a single callback instance (#1314)

Version 3.2.0
----------
- [PATCH] Fix interrupt flow when no login hint is provided (#1490)
- [MINOR] Added logging functionality to track the request status (#1237)
- [MINOR] Expand functionality for key store access (#1231)
- [MINOR] Implement an in-memory cache to avoid multiple decryptions of shared preferences (#1254)
- [PATCH] Fixes deprecated NetworkInfo class (#847)
- [MINOR] Device PoP keys are now generated with attestation flags and expose a certificate chain getter (#1247)
- [PATCH] Fix MSAL-CPP injecting javascript loop (#1238)
- [MINOR] Adds new API to support ADAL/MSAL migration off of AuthenticationSettings#setSecretKey to a 'managed key' generated by Common (#1244)

Version 3.1.2
----------
- [PATCH] Use requested claims as a cache key when overwriting an AT (#1225)
- [PATCH] Fix InteractiveRequest Bound Service backcompat (#1215)
- [MINOR] Adds support for cache property merging (#1224)
- [PATCH] Trim() Cache Lookup Input Parameters (#1228)
- [MINOR] Adds workaround for Mockito.openMocks() desugaring issue (#1229)
- [PATCH] Fix bug where duplicate BrokerApplicationMetadata entries could be created for a single app (#1232)
- [MINOR] Changes to Broker Validation to allow setting whether to trust debug brokers (prod brokers are always trusted).
- [MINOR] Adds support for launching Broker auth Activity without an Activity Context from OneAuth-MSAL by setting FLAG_ACTIVITY_NEW_TASK (#1236)
- [MINOR] Adds PRT storage support for MSALCPP (#1177)
- [PATCH] Replaced deprecated PackageInfo.versionCode with PackageInfoCompat.getLongVersionCode(packageInfo) (#1239)

Version 3.1.0
----------
- [PATCH] Discontinue using Settings.Secure.ANDROID_ID in telemetry. Instead, generate & cache a random GUID. (#1214)
- [MINOR] Add refresh_on to access tokens(#1190)
- [MINOR] Add requested_claims to access tokens, and allow credentials to be filtered by RC (#1187)
- [PATCH] Logging change: only log encryption key thumbprint if a key-change occurs (#1213)

Version 3.0.9
----------
- Sends CP version to ESTS and handle WebCP uri. (#1137)
- Check for eligible for caching when putting command in executing command map
- Expose IAccountCredentialCache for accessing lower-level cache functions.
- Adds unit test to verify .trim() behavior of cache keys.
- Make CacheRecord immutable, insist on NonNull AccountRecord (#1225).
- Bugfix for incorrect error code when cancelling requests (#1144).
- Remove initial about:blank page load when using WebView based auth.
- Log an informative error message when application redirect_uri does not match the broker's expected value (#1155).
- Remove connection close from http request to AUTHORIZATION_CODE_NOT_EXCHANGED_FOR_TOKEN issue on emulators.
- Replace deprecated HttpRequest.sendGet usage with HttpClient.get (#1038)
- Replace deprecated HttpRequest.sendPost usage with HttpClient.post (#1037)
- (MSALCPP) Validate ATs before persisting to the cache (#1192)
- Added explicit exceptions when access token, id token or refresh token, which are required are not included in the response.  (MSAL #563)
- Adds API23 WebViewClient#onReceivedError overload (#1197)
- Fixes for MFA setup using Authenticator app.


Version 3.0.8
----------
- Hardcode Teams Agent clientID/scope for FoCi call (#1140)
- (Make changes to) persist refresh token in joined flow. (#1130)

Version 3.0.7
----------
- Fix exception casting issue in CommandDispatcher (#1121)

Version 3.0.6
----------
- Expose expiresIn in MSAL Device Code flow callback (#1064)
- Removed constructor param for TokenShareUtility: MSA RefreshToken ingestion always queries WW /consumers.
- Added support for exporting public keys in the following formats:
    * X.509 SubjectPublicKeyInfo
    * JWK (RFC-7517)
- Added support for signing and verifying arbitrary String data with select RSA algorithms.
- Added support for multiple software/hardware backed RSA keys using AsymmetricKey, AsymmetricKeyFactory.
- Bugfix: Added a workaround for keypair generation on API < 23 devices using locales with non-Gregorian calendars. (#1075)
- Reordered Credential writing into the cache such that the old RT is cleaned up *after* the new RT is written.
- Fixed following Android 11 issues (#1095):
    * Unable to query package manager for and launch browsers that support custom tabs.
    * Unable to query package manager for and launch regular browsers that don’t support custom tabs.
    * Unable to query package manager for Broker apps installed on the device.
- Refactor IPC strategies
    - [Part 1] Separate communication logic from business logic (#1088)
    - [Part 2] Refactor Content Provider strategy (#1090)
    - [Part 3] Refactor AccountManager Strategy[IPC part 4] test cases for IPC strategies (#1092)
    - [Part 4] test cases for IPC strategies (#1093)
    - [Part 5.5] make changes to support the Broker API work (#1101)
- Make change to support Broker API's updateBrokerRT() functionality (#1107).
- Introduce a cache for Hello() protocol (#1108)
- Bumped MSAL Broker Protocol version to 6.0
- (Requires minimum_required_broker_protocol_version of 6.0+) Adds support for client_claims in PoP token requests.
- (Requires minimum_required_broker_protocol_version of 6.0+) Adds support for generating SignedHttpRequests (SHRs) without embedding an AT.

Version 3.0.4
----------
- Fix for duplicate_command caching bug due to Command permutation (#1055)

Version 3.0.3
----------
- Cut down logs (#1046)

Version 3.0.2
----------
- Added a check for UNSET OpenIdConnectPromptParameter value (#1042)

Version 3.0.1
----------
- Perform browser sign out on MSAL side (#1032)
- Removed constructor param for TokenShareUtility: MSA RefreshToken ingestion always queries WW /consumers. (#1022)
- Consider controllers while throttling (#1021)
- Allow changing of the progressBar color (#1020)
- Place cap on the number failed request data in Last Request Telemetry at any given time (#1018)
- Adding the OpenIdConnectPromptParameter field UNSET (#1013)

Version 2.1.1
----------
- Introduces result sharing to minimize duplicate_command errors.
- No longer query well known config to obtain token endpoint - build it manually instead.
- Improved null-safety in String comparisons.
- Improved thread safety when querying cloud metadata.
- Proguard configuration no longer keeps classes in common or nimbus, per request from Office.
- Improved logging for SSL errors to assist in troubleshooting.

Version 2.1.0
----------
- Moved broker controller and strategy classes to common for MSAL CPP brokered auth.
- Added support in common for Device Code Flow.
- Added app-name, app-version headers to /auth & /token requests.
- Added support for additional sub_errors returned by ESTS service for MSAL CPP support.
- Added BrokerActivity to common AndroidManifest.
- Caching in SharedPreferences now using apply() instead of synchronous commit() call.
- Bugfix for parsing Authority URLs.

Version 2.0.15
-----------
- Introduces additional tests for cache resiliency
- Fixes an encoding issue faced by devices configured for Turkish locale
- Bugfix for #963: Detect Broker Process during encryption/decryption

Version 2.0.14
-----------
- Functionally identical to 2.0.13 release
- Updates Device.java PRODUCT_VERSION property for MSAL 1.5.5 release

Version 2.0.13
-----------
- Create abstract b2c login component handler
- Changes to add enrollment id to the token request in the interrupt flow
- Catch JsonSyntaxException while performing ADAL -> MSAL migration
- Close 959 - Adds authentication_scheme property to ApiEvent
- Fix MSAL issue 1096 - Documentation updates

Version 2.0.12-hf1
-----------
- Catch JsonSyntaxException when attempting to migrate ADAL cache and malformed records are found.

Version 2.0.12
-----------
- Hotfix for NPE when sub_error is null.

Version 2.0.11
-----------
- Changes to delete RT on bad_token suberror.

Version 2.0.10
-----------
- Broker Content Provider changes
- Fix a null pointer for getFragmentManager.
- FOCI support for local MSAL.
- Proguard consumer rules addition.
- Roboelectric version update.
- HttpRequest changes for MSAL CPP.

Version 2.0.9
------------
- Add constant for email scope (fix ad-accounts#1291)
- Move canUseAccountManagerOperation() to common.
- Support null 'm' & 'p' claims in SHRs (#899)
- Resolves naming issue around power optimization flag (#907)
- Changing log level of few logs to reduce noise in broker

Version 2.0.8
------------
- Fix to add the throwIfNetworkNotAvailable API back for ADAL back compat.

Version 2.0.7
------------
- This version is incompatible with ADAL due a breaking API change. It's is fixed in 2.0.8.
- Added throttling
- Added Dual Client Stack support for FoCI apps
- Added support to compress broker payload using GZIP
- Added flag to enable/disable power optimization check
- Removed check for usage stat manager to determine if network is disabled
- Project wide internal code refactoring using Lombok

Version 2.0.6
------------
- Use fixed thread pool for silent requests
- Add API ID Constants for MSAL Single Account PCA overloads
- Add event strings for FLW telemetry

Version 2.0.5
------------
- Adds support for multiple IdToken lookups in a single call when dual stacking with FoCi (common#871)
- Implements Client Clock Skew Mitigation for AT/PoP.
- ESTS telemetry V2.
- Fix for msal#963
    * onCancel callback not called when Browser is used.
- Returns MDM_REQUIRED when the user clicks on an MDM link in the webview.
- Adds dual screen support.

Version 2.0.3
------------
- Fix to use default scopes on request to determine foci app
- Fix fragment state issue (#838), (#839)

Version 2.0.2
------------
- Fix for MSAL #920, 924, 935, 940
    * Crash due to error receiving CANCEL broadcast

Version 2.0.1
------------
- Adds support for AT/PoP
- Fix for common#823
    * CANCEL_INTERACTIVE_REQUEST broadcast not working.

Version 1.0.15
------------
- Fix for msal#915
    * Incorrect id_token returned for B2C app with multiple policies
- Fix for msal#916
    * WebView calls loadUrl multiple times over lifecycle
- Fix for msal#921
    * WebView displays error when connectivity lost
- Fix for msal#904
    * AT caching logic change for scope intersection
- MSAL Enhancement: WebView zoom controls are now configurable

Version 1.0.14
------------
- Logging improvements.
- Fixed issue #770.
- Added Fragment support in WebView flow.

Version 1.0.13-hf1
------------
- Fixed issue #882 in MSAL.

Version 1.0.13
------------
- Resolving PoP backcompat issue.
- Fixed issue #859 in MSAL.

Version 1.0.12
------------
- Refactored and improved ests telemetry flush call and telemetry caching logic.
- Fixed ests telemetry memory leak.
- Added null check for optional parameter prompt.
- Added telemetry event in StorageHelper.
- Fixed cloud url returning wrong url if authority specified in configuration.
- Fixed issue #709 and #718.
- Fixed multiple cloud support in MSAL with Broker.
- Enabled MSAL-Broker communication via AccountManager.

Version 1.0.9-hf1
------------
- Hot fix release.
- Logging fixes.

Version 1.0.9
------------
- Disable command caching.

Version 1.0.8
------------
- Command caching and Throttling requests related changes.
- Client Capabilities support related changes.
- Server side telemetry changes.
- Lock the cache during read/writes.
- Fix to remove defaulting BadError on the ClientException in AdalResultAdapter.
- Add IOException translation to AdalBrokerResultAdapter.
- Fixes Telemetry thread issues and NullPointerExceptions.
- Fix WebView SDK28 issue.
- Refactor code to support FLW command migration
- Get Correlation id from Operation parameters if available.
- Fixed minor bugs as needed.
- Added more robolectric tests.
- Artifact for Broker 3.1.4 release.

Version 1.0.7
------------
MSAL GA Artifact.

Version 1.0.6
-------------
Fix Concurrent exception issue in Telemetry emit.

Version 1.0.5
-------------
- Updated MSAL version in common to 1.0.0

Version 1.0.4
-------------
- Artifact for MSAL GA
- AndroidX changes included.

Version 1.0.3
-------------
- Fix Null pointer on Authorixation Request builder.

Version 1.0.0
-------------
- Broker V2 support with MSAL
- TenantProfile support
- FLW support
- Multiple Bug Fixes.
- Initial release with MSAL GA support.

Version 0.0.20
-------------
Fix Ntlm challenge issue.

Version 0.0.18
-------------
-BugFix : Complete the auth request as cancel if the activity is destroyed

Version 0.0.17
-------------
- BugFix : Fix for foci lookup issue relative to migration
- Add clearBrokerSecretKeys() to AuthenticationSettings.

Version 0.0.15
-------------
- Bug Fix : Adding null safety check to avoid crash on EmbeddedWebViewStrategy

Version 0.0.14
-------------
- Bug fix : Read user id from the request bundle for broker silent request.
- Add shouldResolveInterrupt field to parameters.

Version 0.0.12
-------------
- Broker V2 protocol support changes for v1 parity with ADAL.
- Introduced new bound service IMicrosoftAuthService for MSAL.
- Key Transfer changes from inactive broker
- Introduced various adapters to translate betwewn broker request and responses.
- Multiple bug fixes.

Version 0.0.10
-------------
- Adds support HTTP response caching
- Bugfixes:
    * Pass claims in non-joined acquireTokenSilentCall
    * Fixes the assertion check for IntuneAppProtectionPolicyRequiredException

Version 0.0.10-alpha
-------------
- Adds support for declared non-tfp B2C authorities
- Fix setting correct id token for B2C if v1 id token is returned
- Fix incorrect parsing of not_before as Date
- V2 Broker changes with MSAL (Alpha)

Version 0.0.9
-------------
- Bugfix: Resolves COMMON/#379
    * ClientInfo must implement Serializable so that ADAL/AuthenticationResult can be serialized.
- AndroidX Interop:
    * This release will not be code signed; Jetfier & AGP < 5.1.1 are failing to compile due to tooling bugs.
    * For more information see:
        - https://issuetracker.google.com/issues/115556774
        - https://issuetracker.google.com/issues/119183822

Version 0.0.8
-------------
- Bugfix: Resolves COMMON/#343
    * Fix the discrepancy on idToken claim of Account object in v1.15.1.
- Bugfix: Resolves MSAL/#517
	* Fix the bug caused by fragment parameter when extracting the redirect url.

Version 0.0.7
-------------
- Bugfix: Resolves MSAL/#418
    * Adds client_id, redirect_uri to refresh token requests (previously missing, yielding inconsistent behavior depending on account type).

Version 0.0.6
-------------
- Bugfix: Resolves MSAL/#420
    * Corrects an issue whereby expired access tokens can be returned from the cache

Version 0.0.5
-------------
Adding support for flight and slice parameters to authorization request.
Updates for supporting authority aliasing
Added new grant_type: refresh_token
Updated authorization request base builder to include all MSAL public API properties
Change from SignedJWT to JWT to support v1
Internal class renaming for improved IntelliSense support
Access token expiry calculation now supports ext_expires_on

Version 0.0.4
--------------
Add authority AzureActiveDirectoryOAuth2 Configuration and Strategy for Sovereign and PPE cloud support.
Fix for PPE Null Cloud when discovery metadata is malformed.

Version 0.0.3
--------------
- First release: Hello, World!
- Implementation of new unified cache schema
    * Omits a read/deletion API, as not needed for initial release
    * Ships with tests, unit + instrumented
- Implementation of refactored ADAL 'classic' cache
- Initial implementation of Strategy/Provider model for token acquisition
    * Partially complete, work-in-progress
- New Logger implementation
    * Uses ThreadLocal mechanism to track correlationIds
    * Supports logging arbitrary fields/JSON
    * Separate methods for PII/OII logging
- Initial Exception model implemented
    * BaseException + Client & Service subclasses
- Substantial portions of HTTP/S networking code migrated from ADAL & MSAL to this module<|MERGE_RESOLUTION|>--- conflicted
+++ resolved
@@ -3,11 +3,8 @@
 - [PATCH] Allow retry generation of Device PoP key without attempting attestation cert gen (#1456, #1507)
 - [MAJOR/MINOR (Rebrand)] Please note! This is technically an API breaking change that we have elected to voluntarily ship as "MINOR" due to lack of usage. Removes support for SHA-384/512, MD5 w. RSA due to incompatibilities on certain devices (#1489, #1508)
 - [MINOR] Increase visibility of internal SSOStateSerializer for OneAuth usage (integration steps available at aka.ms/AAd2vt8) (#1448, #1509)
-<<<<<<< HEAD
 - [MINOR] Add a method to allow for the setting of Fragment initial state (#1506, #1512)
-=======
-- [MINOR]  Adds ContentProvider Constants used for Intune ContentProvider call (#1513, #1657)
->>>>>>> dbbd1abd
+- [MINOR] Adds ContentProvider Constants used for Intune ContentProvider call (#1513, #1657)
 
 Version 3.5.0
 ----------

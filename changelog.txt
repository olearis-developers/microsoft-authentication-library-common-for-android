--- conflicted
+++ resolved
@@ -55,9 +55,7 @@
 - [MINOR] Migrate authorization completion callback to common4j (#1522)
 - [PATCH] Remove deprecation logging in Logger class (#1502)
 - [MINOR] Migrate broker application metadata cache to common4j (#1530)
-<<<<<<< HEAD
 - [MINOR] Add ropc command and ropc flow to BaseController (#1539)
-=======
 - [PATCH] Replace unsafe TypeToken instance with TypeToken#getParameterized (#1485)
 - [MINOR] Add more operation names to ArgumentException (#1553)
 - [MINOR] Add msal linux sdk type (#1554)
@@ -77,7 +75,6 @@
 - [PATCH] Log and swallow failures from CustomTabsService unbind (#1549)
 - [PATCH] Fix correlation id error
 - [PATCH] Fix crash related to fall back to webview when no browser present
->>>>>>> 2c437285
 
 Version 3.6.0
 ----------

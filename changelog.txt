V.Next
----------
- [MINOR] Add GetOsForMats to IDeviceMetadata (#1552)
- [MINOR] Enabling refresh_in feature (#1310)
- [PATCH] Msal removeAccount shouldn't invoke broker's removeAccount (#1336)
- [MAJOR] Move Utility classes (#1526)
- [MINOR] Telemetry for OneAUth (#1514, #1525)
- [MAJOR] Migrate CommandDispatcher to common4j (#1519)
- [MAJOR] Migrate BaseController to common4j (#1515)
- [MAJOR] Migrate *TokenCache classes to common4j
- [MAJOR] Migrate ISharedPreferencesFileManager to common4j (#1465)
- [MAJOR] Migrate Strategies and Parameters. (#1488)
- [MAJOR] Migrate AccountManager's Account (#1483)
- [MAJOR] Migrate Strategies part 1/2 (#1475)
- [MINOR] Move predefined key loader to common4j from common (#1477)
- [PATCH] Add method to check if two authorities belong to same cloud (#1471)
- [MINOR] Adds new cache encryption key migration API for OneAuth (#1464)
- [MAJOR] Migrate StorageHelper to common4j (#1450)
- [MAJOR] Migrate Exceptions from common to common4j (#1442)
- [PATCH] Fixing removeAccount method for msal cpp when the realm is empty (#1422)
- [MINOR] Migrate Requests/Responses (#1424)
- [MAJOR] Add SSL context support to UrlConnectionHttpClient(#1396)
- [MAJOR] Migrate AuthRequests to common4j (#1394)
- [MINOR] Migrate Device, ObjectMapper, ClockSkewManager and IHasExtraParameters to common4j (#1383)
- [MINOR] Migrate eSTS Telemetry to common4j (#1372)
- [PATCH] Fix/Suppress SpotBugs issue (#1367)
- [MINOR] Migrate HTTP Layer to common java lib. (#1347)
- [PATCH] Port eSTS telemetry layer to common-java (#1328)
- [MINOR] Added support for handling null taskAffinity.  InteractiveTokenCommmand now captures whether taskAFfinity is null and records taskId (#1282)
- [MINOR] Automate broker protocol version computation. (#1301)
- [MAJOR] New API on KeyAccessor (#1309)
- [PATCH] Fixes deprecated PackageInfo.signatures and PackageManager.GET_SIGNATURES (#1256)
- [MINOR] Converting Classic Azure DevOps Pipelines to YAML (#1274)
- [MINOR] Add common-java. Migrate Logger. (#1300)
- [PATCH] Add additional logic to support downlevel devices in KeyStoreAccessor (#1366)
- [PATCH] Adding codemarkers for usage in the Test cases of brokered and non-brokered Acquire Token silently scenarios. (#1185)
- [PATCH] Only hit cache once when loading x-tenant idtokens (#1385)
- [PATCH] Avoid unnecessary BAM-cache reload (#1426)
- [PATCH] Using singleton/LRU cached BAM-Cache implementation (#1420)
- [MINOR] Add a method to IDeviceMetadata to get all metadata as a String (#1433)
- [MINOR] Creates ICommonComponents for sharing interfaces across Android, Linux (including non-brokered components) (#1431)
- [PATCH] Avoid needless BAM-cache lookups for non-foci apps when doing cache discovery (#1427)
- [PATCH] Avoid multiple reads of BAM-Cache when inserting new data (#1429)
- [MAJOR] Relocate SSOStatesSerializer out of internal namespace (integration steps available at aka.ms/AAd2vt8) (#1448)
- [MINOR] Adds new Device#isDevicePoPSupported() API to test PoP compat + support for retrying key generation without requesting cert attestation (#1456)
- [MINOR] Move Account Manager User Data look-up constants from common, AADAuthenticator to common4j (#1486)
- [MAJOR] Removes support for SHA-384/512, MD5 w. RSA due to incompatibilities on certain devices (#1489)
- [MINOR] Implements a fix for sovereign cloud TSL scenarios (#1501)
- [MINOR] Add a method to allow for the setting of Fragment initial state (#1506)
- [PATCH] Clear asymmetric pop key on KeyPermanentlyInvalidatedException if occurs during signing (#1505)
- [PATCH] Modify MSAL-CPP injecting javascript loop (#1490)
- [MINOR] Migrate authorization completion callback to common4j (#1522)
- [PATCH] Remove deprecation logging in Logger class (#1502)
- [MINOR] Migrate broker application metadata cache to common4j (#1530)
- [PATCH] Replace unsafe TypeToken instance with TypeToken#getParameterized (#1485)
- [MINOR] Add more operation names to ArgumentException (#1553)
- [MINOR] Add msal linux sdk type (#1554)
<<<<<<< HEAD
- [PATCH] Support SSO token api (#1543)
=======
- [PATCH] Fix extracting http response body (#1557)
- [PATCH] Fix print stack trace for Throwable in Logs (#1556)
>>>>>>> 7a8c24f7

Version 3.6.0
----------
- [PATCH] Allow retry generation of Device PoP key without attempting attestation cert gen (#1456, #1507)
- [MAJOR/MINOR (Rebrand)] Please note! This is technically an API breaking change that we have elected to voluntarily ship as "MINOR" due to lack of usage. Removes support for SHA-384/512, MD5 w. RSA due to incompatibilities on certain devices (#1489, #1508)
- [MINOR] Increase visibility of internal SSOStateSerializer for OneAuth usage (integration steps available at aka.ms/AAd2vt8) (#1448, #1509)
- [MINOR] Add a method to allow for the setting of Fragment initial state (#1506, #1512)
- [MINOR] Adds ContentProvider Constants used for Intune ContentProvider call (#1513, #1657)
- [PATCH] Clear asymmetric pop key on KeyPermanentlyInvalidatedException if occurs during signing (#1505, #1517)
- [MINOR] Adds Intune Application specific ContentProvider Constants (#1521, #1513)

Version 3.5.0
----------
- [MINOR] Code changes for new OneAuth cache key migration API (#1464)
- [PATCH] Correct the production of JSON JWKs by the popManager code (#1479)

Version 3.4.5
----------
- [PATCH] Fix for misconfigured ADALOAuth2TokenCache, adds new SharedPreferencesFileManager that defaults to MODE_PRIVATE (#1444)
- [PATCH] Do not report network errors as authority validation errors (#1440)

Version 3.4.4
----------
- [MINOR] Introduce support for authorization activities to be performed in the Android Task as the Activity that was provided for an interactive request.
- [PATCH] Rev Nimbus version: 8.2 -> 9.9 (#1346)
- [PATCH] Perf: Avoid repeated calls to getCredentials() when loading from cache (#1334)
- [PATCH] Only hit cache once when loading x-tenant idtokens (#1385)
- [PATCH] Disregard pageload errors for the non-primary frame during interactive auth (#1357)
- [PATCH] Avoid unnecessary BAM-cache reload (#1439, cherry-picked from #1426)
- [PATCH] Concurrency fix: revert thread pool construction changes in CommandDispatcher (#1434)

Version 3.4.3
----------
- [PATCH] Revert connection detection change, disable throttling cache (#1351, #1353)

Version 3.4.2
----------
- [PATCH] Msal removeAccount shouldn't invoke broker's removeAccount (#1336)

Version 3.4.1
----------
- [PATCH] Adding checks to not cache certain ErrorCodes. (#1330, #1329)

Version 3.4.0
----------
- [MINOR] Enable optional refresh token in cache (#1294)
- [MINOR] Hide Switch Account in Broker interactive flows (#1284)
- [MINOR] Adds the ability for KeyAccessors to expose their manager (#1285)
- [MINOR] Propagate unknown parameters from the server (#1292)
- [MINOR] Adds new API support for the broker - SSO token and flight support (#1290)
- [MINOR] Elevates AndroidCommon Logger out of internal package (#1279)
- [MINOR] Automate broker protocol version computation. (#1301)

Version 3.3.1
----------
- [MINOR] Enables removeAccount api to remove account records from all environments (#1248)
- [PATCH] Improved performance of getAccounts() call by reducing number of cache round-trips (#1271)
- [PATCH] Perf: Use an Iterator over SharedPreferences entries via getAllFilteredByKey() (#1262)
- [MINOR] Fall back to browser view if we can't open custom tabs. (#1270)
- [MINOR] Adds plumbing for new API parameters to reach the token endpoint, new response data (#1266)
- [PATCH] Ensure the default connection service has a single callback instance (#1314)

Version 3.2.0
----------
- [PATCH] Fix interrupt flow when no login hint is provided (#1490)
- [MINOR] Added logging functionality to track the request status (#1237)
- [MINOR] Expand functionality for key store access (#1231)
- [MINOR] Implement an in-memory cache to avoid multiple decryptions of shared preferences (#1254)
- [PATCH] Fixes deprecated NetworkInfo class (#847)
- [MINOR] Device PoP keys are now generated with attestation flags and expose a certificate chain getter (#1247)
- [PATCH] Fix MSAL-CPP injecting javascript loop (#1238)
- [MINOR] Adds new API to support ADAL/MSAL migration off of AuthenticationSettings#setSecretKey to a 'managed key' generated by Common (#1244)

Version 3.1.2
----------
- [PATCH] Use requested claims as a cache key when overwriting an AT (#1225)
- [PATCH] Fix InteractiveRequest Bound Service backcompat (#1215)
- [MINOR] Adds support for cache property merging (#1224)
- [PATCH] Trim() Cache Lookup Input Parameters (#1228)
- [MINOR] Adds workaround for Mockito.openMocks() desugaring issue (#1229)
- [PATCH] Fix bug where duplicate BrokerApplicationMetadata entries could be created for a single app (#1232)
- [MINOR] Changes to Broker Validation to allow setting whether to trust debug brokers (prod brokers are always trusted).
- [MINOR] Adds support for launching Broker auth Activity without an Activity Context from OneAuth-MSAL by setting FLAG_ACTIVITY_NEW_TASK (#1236)
- [MINOR] Adds PRT storage support for MSALCPP (#1177)
- [PATCH] Replaced deprecated PackageInfo.versionCode with PackageInfoCompat.getLongVersionCode(packageInfo) (#1239)

Version 3.1.0
----------
- [PATCH] Discontinue using Settings.Secure.ANDROID_ID in telemetry. Instead, generate & cache a random GUID. (#1214)
- [MINOR] Add refresh_on to access tokens(#1190)
- [MINOR] Add requested_claims to access tokens, and allow credentials to be filtered by RC (#1187)
- [PATCH] Logging change: only log encryption key thumbprint if a key-change occurs (#1213)

Version 3.0.9
----------
- Sends CP version to ESTS and handle WebCP uri. (#1137)
- Check for eligible for caching when putting command in executing command map
- Expose IAccountCredentialCache for accessing lower-level cache functions.
- Adds unit test to verify .trim() behavior of cache keys.
- Make CacheRecord immutable, insist on NonNull AccountRecord (#1225).
- Bugfix for incorrect error code when cancelling requests (#1144).
- Remove initial about:blank page load when using WebView based auth.
- Log an informative error message when application redirect_uri does not match the broker's expected value (#1155).
- Remove connection close from http request to AUTHORIZATION_CODE_NOT_EXCHANGED_FOR_TOKEN issue on emulators.
- Replace deprecated HttpRequest.sendGet usage with HttpClient.get (#1038)
- Replace deprecated HttpRequest.sendPost usage with HttpClient.post (#1037)
- (MSALCPP) Validate ATs before persisting to the cache (#1192)
- Added explicit exceptions when access token, id token or refresh token, which are required are not included in the response.  (MSAL #563)
- Adds API23 WebViewClient#onReceivedError overload (#1197)
- Fixes for MFA setup using Authenticator app.


Version 3.0.8
----------
- Hardcode Teams Agent clientID/scope for FoCi call (#1140)
- (Make changes to) persist refresh token in joined flow. (#1130)

Version 3.0.7
----------
- Fix exception casting issue in CommandDispatcher (#1121)

Version 3.0.6
----------
- Expose expiresIn in MSAL Device Code flow callback (#1064)
- Removed constructor param for TokenShareUtility: MSA RefreshToken ingestion always queries WW /consumers.
- Added support for exporting public keys in the following formats:
    * X.509 SubjectPublicKeyInfo
    * JWK (RFC-7517)
- Added support for signing and verifying arbitrary String data with select RSA algorithms.
- Added support for multiple software/hardware backed RSA keys using AsymmetricKey, AsymmetricKeyFactory.
- Bugfix: Added a workaround for keypair generation on API < 23 devices using locales with non-Gregorian calendars. (#1075)
- Reordered Credential writing into the cache such that the old RT is cleaned up *after* the new RT is written.
- Fixed following Android 11 issues (#1095):
    * Unable to query package manager for and launch browsers that support custom tabs.
    * Unable to query package manager for and launch regular browsers that don’t support custom tabs.
    * Unable to query package manager for Broker apps installed on the device.
- Refactor IPC strategies
    - [Part 1] Separate communication logic from business logic (#1088)
    - [Part 2] Refactor Content Provider strategy (#1090)
    - [Part 3] Refactor AccountManager Strategy[IPC part 4] test cases for IPC strategies (#1092)
    - [Part 4] test cases for IPC strategies (#1093)
    - [Part 5.5] make changes to support the Broker API work (#1101)
- Make change to support Broker API's updateBrokerRT() functionality (#1107).
- Introduce a cache for Hello() protocol (#1108)
- Bumped MSAL Broker Protocol version to 6.0
- (Requires minimum_required_broker_protocol_version of 6.0+) Adds support for client_claims in PoP token requests.
- (Requires minimum_required_broker_protocol_version of 6.0+) Adds support for generating SignedHttpRequests (SHRs) without embedding an AT.

Version 3.0.4
----------
- Fix for duplicate_command caching bug due to Command permutation (#1055)

Version 3.0.3
----------
- Cut down logs (#1046)

Version 3.0.2
----------
- Added a check for UNSET OpenIdConnectPromptParameter value (#1042)

Version 3.0.1
----------
- Perform browser sign out on MSAL side (#1032)
- Removed constructor param for TokenShareUtility: MSA RefreshToken ingestion always queries WW /consumers. (#1022)
- Consider controllers while throttling (#1021)
- Allow changing of the progressBar color (#1020)
- Place cap on the number failed request data in Last Request Telemetry at any given time (#1018)
- Adding the OpenIdConnectPromptParameter field UNSET (#1013)

Version 2.1.1
----------
- Introduces result sharing to minimize duplicate_command errors.
- No longer query well known config to obtain token endpoint - build it manually instead.
- Improved null-safety in String comparisons.
- Improved thread safety when querying cloud metadata.
- Proguard configuration no longer keeps classes in common or nimbus, per request from Office.
- Improved logging for SSL errors to assist in troubleshooting.

Version 2.1.0
----------
- Moved broker controller and strategy classes to common for MSAL CPP brokered auth.
- Added support in common for Device Code Flow.
- Added app-name, app-version headers to /auth & /token requests.
- Added support for additional sub_errors returned by ESTS service for MSAL CPP support.
- Added BrokerActivity to common AndroidManifest.
- Caching in SharedPreferences now using apply() instead of synchronous commit() call.
- Bugfix for parsing Authority URLs.

Version 2.0.15
-----------
- Introduces additional tests for cache resiliency
- Fixes an encoding issue faced by devices configured for Turkish locale
- Bugfix for #963: Detect Broker Process during encryption/decryption

Version 2.0.14
-----------
- Functionally identical to 2.0.13 release
- Updates Device.java PRODUCT_VERSION property for MSAL 1.5.5 release

Version 2.0.13
-----------
- Create abstract b2c login component handler
- Changes to add enrollment id to the token request in the interrupt flow
- Catch JsonSyntaxException while performing ADAL -> MSAL migration
- Close 959 - Adds authentication_scheme property to ApiEvent
- Fix MSAL issue 1096 - Documentation updates

Version 2.0.12-hf1
-----------
- Catch JsonSyntaxException when attempting to migrate ADAL cache and malformed records are found.

Version 2.0.12
-----------
- Hotfix for NPE when sub_error is null.

Version 2.0.11
-----------
- Changes to delete RT on bad_token suberror.

Version 2.0.10
-----------
- Broker Content Provider changes
- Fix a null pointer for getFragmentManager.
- FOCI support for local MSAL.
- Proguard consumer rules addition.
- Roboelectric version update.
- HttpRequest changes for MSAL CPP.

Version 2.0.9
------------
- Add constant for email scope (fix ad-accounts#1291)
- Move canUseAccountManagerOperation() to common.
- Support null 'm' & 'p' claims in SHRs (#899)
- Resolves naming issue around power optimization flag (#907)
- Changing log level of few logs to reduce noise in broker

Version 2.0.8
------------
- Fix to add the throwIfNetworkNotAvailable API back for ADAL back compat.

Version 2.0.7
------------
- This version is incompatible with ADAL due a breaking API change. It's is fixed in 2.0.8.
- Added throttling
- Added Dual Client Stack support for FoCI apps
- Added support to compress broker payload using GZIP
- Added flag to enable/disable power optimization check
- Removed check for usage stat manager to determine if network is disabled
- Project wide internal code refactoring using Lombok

Version 2.0.6
------------
- Use fixed thread pool for silent requests
- Add API ID Constants for MSAL Single Account PCA overloads
- Add event strings for FLW telemetry

Version 2.0.5
------------
- Adds support for multiple IdToken lookups in a single call when dual stacking with FoCi (common#871)
- Implements Client Clock Skew Mitigation for AT/PoP.
- ESTS telemetry V2.
- Fix for msal#963
    * onCancel callback not called when Browser is used.
- Returns MDM_REQUIRED when the user clicks on an MDM link in the webview.
- Adds dual screen support.

Version 2.0.3
------------
- Fix to use default scopes on request to determine foci app
- Fix fragment state issue (#838), (#839)

Version 2.0.2
------------
- Fix for MSAL #920, 924, 935, 940
    * Crash due to error receiving CANCEL broadcast

Version 2.0.1
------------
- Adds support for AT/PoP
- Fix for common#823
    * CANCEL_INTERACTIVE_REQUEST broadcast not working.

Version 1.0.15
------------
- Fix for msal#915
    * Incorrect id_token returned for B2C app with multiple policies
- Fix for msal#916
    * WebView calls loadUrl multiple times over lifecycle
- Fix for msal#921
    * WebView displays error when connectivity lost
- Fix for msal#904
    * AT caching logic change for scope intersection
- MSAL Enhancement: WebView zoom controls are now configurable

Version 1.0.14
------------
- Logging improvements.
- Fixed issue #770.
- Added Fragment support in WebView flow.

Version 1.0.13-hf1
------------
- Fixed issue #882 in MSAL.

Version 1.0.13
------------
- Resolving PoP backcompat issue.
- Fixed issue #859 in MSAL.

Version 1.0.12
------------
- Refactored and improved ests telemetry flush call and telemetry caching logic.
- Fixed ests telemetry memory leak.
- Added null check for optional parameter prompt.
- Added telemetry event in StorageHelper.
- Fixed cloud url returning wrong url if authority specified in configuration.
- Fixed issue #709 and #718.
- Fixed multiple cloud support in MSAL with Broker.
- Enabled MSAL-Broker communication via AccountManager.

Version 1.0.9-hf1
------------
- Hot fix release.
- Logging fixes.

Version 1.0.9
------------
- Disable command caching.

Version 1.0.8
------------
- Command caching and Throttling requests related changes.
- Client Capabilities support related changes.
- Server side telemetry changes.
- Lock the cache during read/writes.
- Fix to remove defaulting BadError on the ClientException in AdalResultAdapter.
- Add IOException translation to AdalBrokerResultAdapter.
- Fixes Telemetry thread issues and NullPointerExceptions.
- Fix WebView SDK28 issue.
- Refactor code to support FLW command migration
- Get Correlation id from Operation parameters if available.
- Fixed minor bugs as needed.
- Added more robolectric tests.
- Artifact for Broker 3.1.4 release.

Version 1.0.7
------------
MSAL GA Artifact.

Version 1.0.6
-------------
Fix Concurrent exception issue in Telemetry emit.

Version 1.0.5
-------------
- Updated MSAL version in common to 1.0.0

Version 1.0.4
-------------
- Artifact for MSAL GA
- AndroidX changes included.

Version 1.0.3
-------------
- Fix Null pointer on Authorixation Request builder.

Version 1.0.0
-------------
- Broker V2 support with MSAL
- TenantProfile support
- FLW support
- Multiple Bug Fixes.
- Initial release with MSAL GA support.

Version 0.0.20
-------------
Fix Ntlm challenge issue.

Version 0.0.18
-------------
-BugFix : Complete the auth request as cancel if the activity is destroyed

Version 0.0.17
-------------
- BugFix : Fix for foci lookup issue relative to migration
- Add clearBrokerSecretKeys() to AuthenticationSettings.

Version 0.0.15
-------------
- Bug Fix : Adding null safety check to avoid crash on EmbeddedWebViewStrategy

Version 0.0.14
-------------
- Bug fix : Read user id from the request bundle for broker silent request.
- Add shouldResolveInterrupt field to parameters.

Version 0.0.12
-------------
- Broker V2 protocol support changes for v1 parity with ADAL.
- Introduced new bound service IMicrosoftAuthService for MSAL.
- Key Transfer changes from inactive broker
- Introduced various adapters to translate betwewn broker request and responses.
- Multiple bug fixes.

Version 0.0.10
-------------
- Adds support HTTP response caching
- Bugfixes:
    * Pass claims in non-joined acquireTokenSilentCall
    * Fixes the assertion check for IntuneAppProtectionPolicyRequiredException

Version 0.0.10-alpha
-------------
- Adds support for declared non-tfp B2C authorities
- Fix setting correct id token for B2C if v1 id token is returned
- Fix incorrect parsing of not_before as Date
- V2 Broker changes with MSAL (Alpha)

Version 0.0.9
-------------
- Bugfix: Resolves COMMON/#379
    * ClientInfo must implement Serializable so that ADAL/AuthenticationResult can be serialized.
- AndroidX Interop:
    * This release will not be code signed; Jetfier & AGP < 5.1.1 are failing to compile due to tooling bugs.
    * For more information see:
        - https://issuetracker.google.com/issues/115556774
        - https://issuetracker.google.com/issues/119183822

Version 0.0.8
-------------
- Bugfix: Resolves COMMON/#343
    * Fix the discrepancy on idToken claim of Account object in v1.15.1.
- Bugfix: Resolves MSAL/#517
	* Fix the bug caused by fragment parameter when extracting the redirect url.

Version 0.0.7
-------------
- Bugfix: Resolves MSAL/#418
    * Adds client_id, redirect_uri to refresh token requests (previously missing, yielding inconsistent behavior depending on account type).

Version 0.0.6
-------------
- Bugfix: Resolves MSAL/#420
    * Corrects an issue whereby expired access tokens can be returned from the cache

Version 0.0.5
-------------
Adding support for flight and slice parameters to authorization request.
Updates for supporting authority aliasing
Added new grant_type: refresh_token
Updated authorization request base builder to include all MSAL public API properties
Change from SignedJWT to JWT to support v1
Internal class renaming for improved IntelliSense support
Access token expiry calculation now supports ext_expires_on

Version 0.0.4
--------------
Add authority AzureActiveDirectoryOAuth2 Configuration and Strategy for Sovereign and PPE cloud support.
Fix for PPE Null Cloud when discovery metadata is malformed.

Version 0.0.3
--------------
- First release: Hello, World!
- Implementation of new unified cache schema
    * Omits a read/deletion API, as not needed for initial release
    * Ships with tests, unit + instrumented
- Implementation of refactored ADAL 'classic' cache
- Initial implementation of Strategy/Provider model for token acquisition
    * Partially complete, work-in-progress
- New Logger implementation
    * Uses ThreadLocal mechanism to track correlationIds
    * Supports logging arbitrary fields/JSON
    * Separate methods for PII/OII logging
- Initial Exception model implemented
    * BaseException + Client & Service subclasses
- Substantial portions of HTTP/S networking code migrated from ADAL & MSAL to this module<|MERGE_RESOLUTION|>--- conflicted
+++ resolved
@@ -55,12 +55,9 @@
 - [PATCH] Replace unsafe TypeToken instance with TypeToken#getParameterized (#1485)
 - [MINOR] Add more operation names to ArgumentException (#1553)
 - [MINOR] Add msal linux sdk type (#1554)
-<<<<<<< HEAD
-- [PATCH] Support SSO token api (#1543)
-=======
 - [PATCH] Fix extracting http response body (#1557)
 - [PATCH] Fix print stack trace for Throwable in Logs (#1556)
->>>>>>> 7a8c24f7
+- [PATCH] Support SSO token api (#1543)
 
 Version 3.6.0
 ----------

--- conflicted
+++ resolved
@@ -1,9 +1,3 @@
-<<<<<<< HEAD
-Version 3.0.8
-----------
-- Hardcode Teams Agent clientID/scope for FoCi call (#1140)
-- (Make changes to) persist refresh token in joined flow. (#1130)
-=======
 vNext
 ----------
 - Expose IAccountCredentialCache for accessing lower-level cache functions.
@@ -14,7 +8,11 @@
 - Log an informative error message when application redirect_uri does not match the broker's expected value (#1155).
 - Remove connection close from http request to AUTHORIZATION_CODE_NOT_EXCHANGED_FOR_TOKEN issue on emulators.
 - Replace deprecated HttpRequest.sendGet usage with HttpClient.get (#1038)
->>>>>>> 40eef4a2
+
+Version 3.0.8
+----------
+- Hardcode Teams Agent clientID/scope for FoCi call (#1140)
+- (Make changes to) persist refresh token in joined flow. (#1130)
 
 Version 3.0.7
 ----------

V.Next
----------
<<<<<<< HEAD
- [MAJOR] Global settings support added to Common. Separate configuration into PCA fields and Global fields (which are applied to all PCAs and cannot be different between them). (#1726) 
=======
- [PATCH] Add exception handling in Content Provider strategy, for broker communication (#1722)
- [MINOR] Support TenantID value from eSTS in PKeyAuth flows (#1712)
- [MINOR] Implement cert loader for both multiple and legacy WPJ data store in PKeyAuth (#1711)

Version 4.1.0
----------
- [PATCH] Add null check to avoid NPE when checking for AccountTypesWithManagementDisabled (#1713)
>>>>>>> da16fb38
- [MINOR] Add prompt=create support. (#1707)
- [PATCH] Clears client cert preferences so that multiple CBA login attempts can be completed in same session (#1688)
- [PATCH] Fixing potential deadlock state in executor service for interactive requests (#1696)
- [PATCH] Ensure consistent logging tags (#1701)
- [PATCH] Update gson version to 2.8.9 (#1694)
- [PATCH] Fix silent flow pkeyauth, add build param to disable silent flow timeout during debugging (#1687)
- [MINOR] Hook telemetry to LocalAuthenticationResult and BaseException (#1636)
- [PATCH] Fix accidental code change that disabled PoP for auth code grant flow (#1661)
- [MINOR] Add flighting parameters to commmandParameters (#1562)
- [MINOR] Add ropc command and ropc flow to BaseController (#1539)
- [PATCH] Move to commitNow() instead of commit() when removing authorization fragment from provided fragment manager.  Add exception handling/logging.  (#1695851)

Version 4.0.5
----------
- [PATCH] Ensure a device pop manager is provided when PoPAuthenticationScheme is requested of the broker (#1706)

Version 4.0.4
----------
- [PATCH] Adding orientation flag to BrokerActivity android:configChanges to prevent it from getting restarted on orientation change (#1705)
- [PATCH] Correct setAttestationChallenge to provide null rather than empty byte array (#1700)

Version 4.0.3
----------
- [PATCH] Use default provider in Android for creating SSLContext's KeyManagerFactory (#1697, #1698)

Version 4.0.2
----------
- [PATCH] Port #1662 into the new common4j class - since StorageHelper is no longer used (#1689, #1690) 

Version 4.0.1
----------
- [MINOR] Update exception name to match older (pre-refactoring) value to avoid breaking older msal clients (#1668)
- [PATCH] Synchronize updating refresh token in cache (saving new and removing old) to avoid race condition (#1659)
- [PATCH] Remove unsafe key thumbprint generator (#1654)
- [PATCH] Move getUidFromHomeAccountId to common4j (from broker4j) + rename a constant (#1643)
- [PATCH] Make LocalBroadcaster.broadcast method to be asynchronous (#1639)
- [MAJOR] Rename LobalBroadcasterAliases to LocalBroadcasterAliases (#1584)
- [PATCH] Make it clear if adding a query param should overwrite or leave as is (#1581)
- [PATCH] Handle the scenario where broker activity is killed wrongly. (#1568)
- [MINOR] Add GetOsForMats to IDeviceMetadata (#1552)
- [MINOR] Enabling refresh_in feature (#1310)
- [PATCH] Msal removeAccount shouldn't invoke broker's removeAccount (#1336)
- [MAJOR] Move Utility classes (#1526)
- [MINOR] Telemetry for OneAUth (#1514, #1525)
- [MAJOR] Migrate CommandDispatcher to common4j (#1519)
- [MAJOR] Migrate BaseController to common4j (#1515)
- [MAJOR] Migrate *TokenCache classes to common4j
- [MAJOR] Migrate ISharedPreferencesFileManager to common4j (#1465)
- [MAJOR] Migrate Strategies and Parameters. (#1488)
- [MAJOR] Migrate AccountManager's Account (#1483)
- [MAJOR] Migrate Strategies part 1/2 (#1475)
- [MINOR] Move predefined key loader to common4j from common (#1477)
- [PATCH] Add method to check if two authorities belong to same cloud (#1471)
- [MINOR] Adds new cache encryption key migration API for OneAuth (#1464)
- [MAJOR] Migrate StorageHelper to common4j (#1450)
- [MAJOR] Migrate Exceptions from common to common4j (#1442)
- [PATCH] Fixing removeAccount method for msal cpp when the realm is empty (#1422)
- [MINOR] Migrate Requests/Responses (#1424)
- [MAJOR] Add SSL context support to UrlConnectionHttpClient(#1396)
- [MAJOR] Migrate AuthRequests to common4j (#1394)
- [MINOR] Migrate Device, ObjectMapper, ClockSkewManager and IHasExtraParameters to common4j (#1383)
- [MINOR] Migrate eSTS Telemetry to common4j (#1372)
- [PATCH] Fix/Suppress SpotBugs issue (#1367)
- [MINOR] Migrate HTTP Layer to common java lib. (#1347)
- [PATCH] Port eSTS telemetry layer to common-java (#1328)
- [MINOR] Added support for handling null taskAffinity.  InteractiveTokenCommmand now captures whether taskAFfinity is null and records taskId (#1282)
- [MINOR] Automate broker protocol version computation. (#1301)
- [MAJOR] New API on KeyAccessor (#1309)
- [PATCH] Fixes deprecated PackageInfo.signatures and PackageManager.GET_SIGNATURES (#1256)
- [MINOR] Converting Classic Azure DevOps Pipelines to YAML (#1274)
- [MINOR] Add common-java. Migrate Logger. (#1300)
- [PATCH] Add additional logic to support downlevel devices in KeyStoreAccessor (#1366)
- [PATCH] Adding codemarkers for usage in the Test cases of brokered and non-brokered Acquire Token silently scenarios. (#1185)
- [PATCH] Only hit cache once when loading x-tenant idtokens (#1385)
- [PATCH] Avoid unnecessary BAM-cache reload (#1426)
- [PATCH] Using singleton/LRU cached BAM-Cache implementation (#1420)
- [MINOR] Add a method to IDeviceMetadata to get all metadata as a String (#1433)
- [MINOR] Creates ICommonComponents for sharing interfaces across Android, Linux (including non-brokered components) (#1431)
- [PATCH] Avoid needless BAM-cache lookups for non-foci apps when doing cache discovery (#1427)
- [PATCH] Avoid multiple reads of BAM-Cache when inserting new data (#1429)
- [MAJOR] Relocate SSOStatesSerializer out of internal namespace (integration steps available at aka.ms/AAd2vt8) (#1448)
- [MINOR] Adds new Device#isDevicePoPSupported() API to test PoP compat + support for retrying key generation without requesting cert attestation (#1456)
- [MINOR] Move Account Manager User Data look-up constants from common, AADAuthenticator to common4j (#1486)
- [MAJOR] Removes support for SHA-384/512, MD5 w. RSA due to incompatibilities on certain devices (#1489)
- [MINOR] Implements a fix for sovereign cloud TSL scenarios (#1501)
- [MINOR] Add a method to allow for the setting of Fragment initial state (#1506)
- [PATCH] Clear asymmetric pop key on KeyPermanentlyInvalidatedException if occurs during signing (#1505)
- [PATCH] Modify MSAL-CPP injecting javascript loop (#1490)
- [MINOR] Migrate authorization completion callback to common4j (#1522)
- [PATCH] Remove deprecation logging in Logger class (#1502)
- [MINOR] Migrate broker application metadata cache to common4j (#1530)
- [PATCH] Replace unsafe TypeToken instance with TypeToken#getParameterized (#1485)
- [MINOR] Add more operation names to ArgumentException (#1553)
- [MINOR] Add msal linux sdk type (#1554)
- [PATCH] Fix extracting http response body (#1557)
- [PATCH] Fix print stack trace for Throwable in Logs (#1556)
- [PATCH] Support SSO token api (#1543)

Version 3.6.7
----------
- [PATCH] Add helper method to fix account id missing in msal get account (#1641)
- [PATCH] Avoid key overwriting for apps using shared user id (#1662)

Version 3.6.6
----------
- [PATCH] Remove unsafe key thumbprint generator (#1655)

Version 3.6.5
----------
- [PATCH] Fixing removeAccount method for msal cpp when the realm is empty (#1422)

Version 3.6.4
----------
- [PATCH] Fix race condition (#1609)
- [PATCH] Changes to handle IntuneAppProtectionException in common rather than broker (#1579)

Version 3.6.3
----------
- [PATCH] Add helper method to remove the metadataCache entry (#1593)

Version 3.6.2
----------
- [PATCH] Handle the scenario where broker activity is killed wrongly. (#1569)
- [PATCH] Fixing Redirect Uri for Authenticator App, when migrating to MSAL (#1567)

Version 3.6.1
----------
- [PATCH] Additional API for method to clear the singleton shared preferences cache
- [PATCH] Log and swallow failures from CustomTabsService unbind (#1549)
- [PATCH] Fix correlation id error
- [PATCH] Fix crash related to fall back to webview when no browser present

Version 3.6.0
----------
- [PATCH] Allow retry generation of Device PoP key without attempting attestation cert gen (#1456, #1507)
- [MAJOR/MINOR (Rebrand)] Please note! This is technically an API breaking change that we have elected to voluntarily ship as "MINOR" due to lack of usage. Removes support for SHA-384/512, MD5 w. RSA due to incompatibilities on certain devices (#1489, #1508)
- [MINOR] Increase visibility of internal SSOStateSerializer for OneAuth usage (integration steps available at aka.ms/AAd2vt8) (#1448, #1509)
- [MINOR] Add a method to allow for the setting of Fragment initial state (#1506, #1512)
- [MINOR] Adds ContentProvider Constants used for Intune ContentProvider call (#1513, #1657)
- [PATCH] Clear asymmetric pop key on KeyPermanentlyInvalidatedException if occurs during signing (#1505, #1517)
- [MINOR] Adds Intune Application specific ContentProvider Constants (#1521, #1513)

Version 3.5.0
----------
- [MINOR] Code changes for new OneAuth cache key migration API (#1464)
- [PATCH] Correct the production of JSON JWKs by the popManager code (#1479)

Version 3.4.5
----------
- [PATCH] Fix for misconfigured ADALOAuth2TokenCache, adds new SharedPreferencesFileManager that defaults to MODE_PRIVATE (#1444)
- [PATCH] Do not report network errors as authority validation errors (#1440)

Version 3.4.4
----------
- [MINOR] Introduce support for authorization activities to be performed in the Android Task as the Activity that was provided for an interactive request.
- [PATCH] Rev Nimbus version: 8.2 -> 9.9 (#1346)
- [PATCH] Perf: Avoid repeated calls to getCredentials() when loading from cache (#1334)
- [PATCH] Only hit cache once when loading x-tenant idtokens (#1385)
- [PATCH] Disregard pageload errors for the non-primary frame during interactive auth (#1357)
- [PATCH] Avoid unnecessary BAM-cache reload (#1439, cherry-picked from #1426)
- [PATCH] Concurrency fix: revert thread pool construction changes in CommandDispatcher (#1434)

Version 3.4.3
----------
- [PATCH] Revert connection detection change, disable throttling cache (#1351, #1353)

Version 3.4.2
----------
- [PATCH] Msal removeAccount shouldn't invoke broker's removeAccount (#1336)

Version 3.4.1
----------
- [PATCH] Adding checks to not cache certain ErrorCodes. (#1330, #1329)

Version 3.4.0
----------
- [MINOR] Enable optional refresh token in cache (#1294)
- [MINOR] Hide Switch Account in Broker interactive flows (#1284)
- [MINOR] Adds the ability for KeyAccessors to expose their manager (#1285)
- [MINOR] Propagate unknown parameters from the server (#1292)
- [MINOR] Adds new API support for the broker - SSO token and flight support (#1290)
- [MINOR] Elevates AndroidCommon Logger out of internal package (#1279)
- [MINOR] Automate broker protocol version computation. (#1301)

Version 3.3.1
----------
- [MINOR] Enables removeAccount api to remove account records from all environments (#1248)
- [PATCH] Improved performance of getAccounts() call by reducing number of cache round-trips (#1271)
- [PATCH] Perf: Use an Iterator over SharedPreferences entries via getAllFilteredByKey() (#1262)
- [MINOR] Fall back to browser view if we can't open custom tabs. (#1270)
- [MINOR] Adds plumbing for new API parameters to reach the token endpoint, new response data (#1266)
- [PATCH] Ensure the default connection service has a single callback instance (#1314)

Version 3.2.0
----------
- [PATCH] Fix interrupt flow when no login hint is provided (#1490)
- [MINOR] Added logging functionality to track the request status (#1237)
- [MINOR] Expand functionality for key store access (#1231)
- [MINOR] Implement an in-memory cache to avoid multiple decryptions of shared preferences (#1254)
- [PATCH] Fixes deprecated NetworkInfo class (#847)
- [MINOR] Device PoP keys are now generated with attestation flags and expose a certificate chain getter (#1247)
- [PATCH] Fix MSAL-CPP injecting javascript loop (#1238)
- [MINOR] Adds new API to support ADAL/MSAL migration off of AuthenticationSettings#setSecretKey to a 'managed key' generated by Common (#1244)

Version 3.1.2
----------
- [PATCH] Use requested claims as a cache key when overwriting an AT (#1225)
- [PATCH] Fix InteractiveRequest Bound Service backcompat (#1215)
- [MINOR] Adds support for cache property merging (#1224)
- [PATCH] Trim() Cache Lookup Input Parameters (#1228)
- [MINOR] Adds workaround for Mockito.openMocks() desugaring issue (#1229)
- [PATCH] Fix bug where duplicate BrokerApplicationMetadata entries could be created for a single app (#1232)
- [MINOR] Changes to Broker Validation to allow setting whether to trust debug brokers (prod brokers are always trusted).
- [MINOR] Adds support for launching Broker auth Activity without an Activity Context from OneAuth-MSAL by setting FLAG_ACTIVITY_NEW_TASK (#1236)
- [MINOR] Adds PRT storage support for MSALCPP (#1177)
- [PATCH] Replaced deprecated PackageInfo.versionCode with PackageInfoCompat.getLongVersionCode(packageInfo) (#1239)

Version 3.1.0
----------
- [PATCH] Discontinue using Settings.Secure.ANDROID_ID in telemetry. Instead, generate & cache a random GUID. (#1214)
- [MINOR] Add refresh_on to access tokens(#1190)
- [MINOR] Add requested_claims to access tokens, and allow credentials to be filtered by RC (#1187)
- [PATCH] Logging change: only log encryption key thumbprint if a key-change occurs (#1213)

Version 3.0.9
----------
- Sends CP version to ESTS and handle WebCP uri. (#1137)
- Check for eligible for caching when putting command in executing command map
- Expose IAccountCredentialCache for accessing lower-level cache functions.
- Adds unit test to verify .trim() behavior of cache keys.
- Make CacheRecord immutable, insist on NonNull AccountRecord (#1225).
- Bugfix for incorrect error code when cancelling requests (#1144).
- Remove initial about:blank page load when using WebView based auth.
- Log an informative error message when application redirect_uri does not match the broker's expected value (#1155).
- Remove connection close from http request to AUTHORIZATION_CODE_NOT_EXCHANGED_FOR_TOKEN issue on emulators.
- Replace deprecated HttpRequest.sendGet usage with HttpClient.get (#1038)
- Replace deprecated HttpRequest.sendPost usage with HttpClient.post (#1037)
- (MSALCPP) Validate ATs before persisting to the cache (#1192)
- Added explicit exceptions when access token, id token or refresh token, which are required are not included in the response.  (MSAL #563)
- Adds API23 WebViewClient#onReceivedError overload (#1197)
- Fixes for MFA setup using Authenticator app.


Version 3.0.8
----------
- Hardcode Teams Agent clientID/scope for FoCi call (#1140)
- (Make changes to) persist refresh token in joined flow. (#1130)

Version 3.0.7
----------
- Fix exception casting issue in CommandDispatcher (#1121)

Version 3.0.6
----------
- Expose expiresIn in MSAL Device Code flow callback (#1064)
- Removed constructor param for TokenShareUtility: MSA RefreshToken ingestion always queries WW /consumers.
- Added support for exporting public keys in the following formats:
    * X.509 SubjectPublicKeyInfo
    * JWK (RFC-7517)
- Added support for signing and verifying arbitrary String data with select RSA algorithms.
- Added support for multiple software/hardware backed RSA keys using AsymmetricKey, AsymmetricKeyFactory.
- Bugfix: Added a workaround for keypair generation on API < 23 devices using locales with non-Gregorian calendars. (#1075)
- Reordered Credential writing into the cache such that the old RT is cleaned up *after* the new RT is written.
- Fixed following Android 11 issues (#1095):
    * Unable to query package manager for and launch browsers that support custom tabs.
    * Unable to query package manager for and launch regular browsers that don’t support custom tabs.
    * Unable to query package manager for Broker apps installed on the device.
- Refactor IPC strategies
    - [Part 1] Separate communication logic from business logic (#1088)
    - [Part 2] Refactor Content Provider strategy (#1090)
    - [Part 3] Refactor AccountManager Strategy[IPC part 4] test cases for IPC strategies (#1092)
    - [Part 4] test cases for IPC strategies (#1093)
    - [Part 5.5] make changes to support the Broker API work (#1101)
- Make change to support Broker API's updateBrokerRT() functionality (#1107).
- Introduce a cache for Hello() protocol (#1108)
- Bumped MSAL Broker Protocol version to 6.0
- (Requires minimum_required_broker_protocol_version of 6.0+) Adds support for client_claims in PoP token requests.
- (Requires minimum_required_broker_protocol_version of 6.0+) Adds support for generating SignedHttpRequests (SHRs) without embedding an AT.

Version 3.0.4
----------
- Fix for duplicate_command caching bug due to Command permutation (#1055)

Version 3.0.3
----------
- Cut down logs (#1046)

Version 3.0.2
----------
- Added a check for UNSET OpenIdConnectPromptParameter value (#1042)

Version 3.0.1
----------
- Perform browser sign out on MSAL side (#1032)
- Removed constructor param for TokenShareUtility: MSA RefreshToken ingestion always queries WW /consumers. (#1022)
- Consider controllers while throttling (#1021)
- Allow changing of the progressBar color (#1020)
- Place cap on the number failed request data in Last Request Telemetry at any given time (#1018)
- Adding the OpenIdConnectPromptParameter field UNSET (#1013)

Version 2.1.1
----------
- Introduces result sharing to minimize duplicate_command errors.
- No longer query well known config to obtain token endpoint - build it manually instead.
- Improved null-safety in String comparisons.
- Improved thread safety when querying cloud metadata.
- Proguard configuration no longer keeps classes in common or nimbus, per request from Office.
- Improved logging for SSL errors to assist in troubleshooting.

Version 2.1.0
----------
- Moved broker controller and strategy classes to common for MSAL CPP brokered auth.
- Added support in common for Device Code Flow.
- Added app-name, app-version headers to /auth & /token requests.
- Added support for additional sub_errors returned by ESTS service for MSAL CPP support.
- Added BrokerActivity to common AndroidManifest.
- Caching in SharedPreferences now using apply() instead of synchronous commit() call.
- Bugfix for parsing Authority URLs.

Version 2.0.15
-----------
- Introduces additional tests for cache resiliency
- Fixes an encoding issue faced by devices configured for Turkish locale
- Bugfix for #963: Detect Broker Process during encryption/decryption

Version 2.0.14
-----------
- Functionally identical to 2.0.13 release
- Updates Device.java PRODUCT_VERSION property for MSAL 1.5.5 release

Version 2.0.13
-----------
- Create abstract b2c login component handler
- Changes to add enrollment id to the token request in the interrupt flow
- Catch JsonSyntaxException while performing ADAL -> MSAL migration
- Close 959 - Adds authentication_scheme property to ApiEvent
- Fix MSAL issue 1096 - Documentation updates

Version 2.0.12-hf1
-----------
- Catch JsonSyntaxException when attempting to migrate ADAL cache and malformed records are found.

Version 2.0.12
-----------
- Hotfix for NPE when sub_error is null.

Version 2.0.11
-----------
- Changes to delete RT on bad_token suberror.

Version 2.0.10
-----------
- Broker Content Provider changes
- Fix a null pointer for getFragmentManager.
- FOCI support for local MSAL.
- Proguard consumer rules addition.
- Roboelectric version update.
- HttpRequest changes for MSAL CPP.

Version 2.0.9
------------
- Add constant for email scope (fix ad-accounts#1291)
- Move canUseAccountManagerOperation() to common.
- Support null 'm' & 'p' claims in SHRs (#899)
- Resolves naming issue around power optimization flag (#907)
- Changing log level of few logs to reduce noise in broker

Version 2.0.8
------------
- Fix to add the throwIfNetworkNotAvailable API back for ADAL back compat.

Version 2.0.7
------------
- This version is incompatible with ADAL due a breaking API change. It's is fixed in 2.0.8.
- Added throttling
- Added Dual Client Stack support for FoCI apps
- Added support to compress broker payload using GZIP
- Added flag to enable/disable power optimization check
- Removed check for usage stat manager to determine if network is disabled
- Project wide internal code refactoring using Lombok

Version 2.0.6
------------
- Use fixed thread pool for silent requests
- Add API ID Constants for MSAL Single Account PCA overloads
- Add event strings for FLW telemetry

Version 2.0.5
------------
- Adds support for multiple IdToken lookups in a single call when dual stacking with FoCi (common#871)
- Implements Client Clock Skew Mitigation for AT/PoP.
- ESTS telemetry V2.
- Fix for msal#963
    * onCancel callback not called when Browser is used.
- Returns MDM_REQUIRED when the user clicks on an MDM link in the webview.
- Adds dual screen support.

Version 2.0.3
------------
- Fix to use default scopes on request to determine foci app
- Fix fragment state issue (#838), (#839)

Version 2.0.2
------------
- Fix for MSAL #920, 924, 935, 940
    * Crash due to error receiving CANCEL broadcast

Version 2.0.1
------------
- Adds support for AT/PoP
- Fix for common#823
    * CANCEL_INTERACTIVE_REQUEST broadcast not working.

Version 1.0.15
------------
- Fix for msal#915
    * Incorrect id_token returned for B2C app with multiple policies
- Fix for msal#916
    * WebView calls loadUrl multiple times over lifecycle
- Fix for msal#921
    * WebView displays error when connectivity lost
- Fix for msal#904
    * AT caching logic change for scope intersection
- MSAL Enhancement: WebView zoom controls are now configurable

Version 1.0.14
------------
- Logging improvements.
- Fixed issue #770.
- Added Fragment support in WebView flow.

Version 1.0.13-hf1
------------
- Fixed issue #882 in MSAL.

Version 1.0.13
------------
- Resolving PoP backcompat issue.
- Fixed issue #859 in MSAL.

Version 1.0.12
------------
- Refactored and improved ests telemetry flush call and telemetry caching logic.
- Fixed ests telemetry memory leak.
- Added null check for optional parameter prompt.
- Added telemetry event in StorageHelper.
- Fixed cloud url returning wrong url if authority specified in configuration.
- Fixed issue #709 and #718.
- Fixed multiple cloud support in MSAL with Broker.
- Enabled MSAL-Broker communication via AccountManager.

Version 1.0.9-hf1
------------
- Hot fix release.
- Logging fixes.

Version 1.0.9
------------
- Disable command caching.

Version 1.0.8
------------
- Command caching and Throttling requests related changes.
- Client Capabilities support related changes.
- Server side telemetry changes.
- Lock the cache during read/writes.
- Fix to remove defaulting BadError on the ClientException in AdalResultAdapter.
- Add IOException translation to AdalBrokerResultAdapter.
- Fixes Telemetry thread issues and NullPointerExceptions.
- Fix WebView SDK28 issue.
- Refactor code to support FLW command migration
- Get Correlation id from Operation parameters if available.
- Fixed minor bugs as needed.
- Added more robolectric tests.
- Artifact for Broker 3.1.4 release.

Version 1.0.7
------------
MSAL GA Artifact.

Version 1.0.6
-------------
Fix Concurrent exception issue in Telemetry emit.

Version 1.0.5
-------------
- Updated MSAL version in common to 1.0.0

Version 1.0.4
-------------
- Artifact for MSAL GA
- AndroidX changes included.

Version 1.0.3
-------------
- Fix Null pointer on Authorixation Request builder.

Version 1.0.0
-------------
- Broker V2 support with MSAL
- TenantProfile support
- FLW support
- Multiple Bug Fixes.
- Initial release with MSAL GA support.

Version 0.0.20
-------------
Fix Ntlm challenge issue.

Version 0.0.18
-------------
-BugFix : Complete the auth request as cancel if the activity is destroyed

Version 0.0.17
-------------
- BugFix : Fix for foci lookup issue relative to migration
- Add clearBrokerSecretKeys() to AuthenticationSettings.

Version 0.0.15
-------------
- Bug Fix : Adding null safety check to avoid crash on EmbeddedWebViewStrategy

Version 0.0.14
-------------
- Bug fix : Read user id from the request bundle for broker silent request.
- Add shouldResolveInterrupt field to parameters.

Version 0.0.12
-------------
- Broker V2 protocol support changes for v1 parity with ADAL.
- Introduced new bound service IMicrosoftAuthService for MSAL.
- Key Transfer changes from inactive broker
- Introduced various adapters to translate betwewn broker request and responses.
- Multiple bug fixes.

Version 0.0.10
-------------
- Adds support HTTP response caching
- Bugfixes:
    * Pass claims in non-joined acquireTokenSilentCall
    * Fixes the assertion check for IntuneAppProtectionPolicyRequiredException

Version 0.0.10-alpha
-------------
- Adds support for declared non-tfp B2C authorities
- Fix setting correct id token for B2C if v1 id token is returned
- Fix incorrect parsing of not_before as Date
- V2 Broker changes with MSAL (Alpha)

Version 0.0.9
-------------
- Bugfix: Resolves COMMON/#379
    * ClientInfo must implement Serializable so that ADAL/AuthenticationResult can be serialized.
- AndroidX Interop:
    * This release will not be code signed; Jetfier & AGP < 5.1.1 are failing to compile due to tooling bugs.
    * For more information see:
        - https://issuetracker.google.com/issues/115556774
        - https://issuetracker.google.com/issues/119183822

Version 0.0.8
-------------
- Bugfix: Resolves COMMON/#343
    * Fix the discrepancy on idToken claim of Account object in v1.15.1.
- Bugfix: Resolves MSAL/#517
	* Fix the bug caused by fragment parameter when extracting the redirect url.

Version 0.0.7
-------------
- Bugfix: Resolves MSAL/#418
    * Adds client_id, redirect_uri to refresh token requests (previously missing, yielding inconsistent behavior depending on account type).

Version 0.0.6
-------------
- Bugfix: Resolves MSAL/#420
    * Corrects an issue whereby expired access tokens can be returned from the cache

Version 0.0.5
-------------
Adding support for flight and slice parameters to authorization request.
Updates for supporting authority aliasing
Added new grant_type: refresh_token
Updated authorization request base builder to include all MSAL public API properties
Change from SignedJWT to JWT to support v1
Internal class renaming for improved IntelliSense support
Access token expiry calculation now supports ext_expires_on

Version 0.0.4
--------------
Add authority AzureActiveDirectoryOAuth2 Configuration and Strategy for Sovereign and PPE cloud support.
Fix for PPE Null Cloud when discovery metadata is malformed.

Version 0.0.3
--------------
- First release: Hello, World!
- Implementation of new unified cache schema
    * Omits a read/deletion API, as not needed for initial release
    * Ships with tests, unit + instrumented
- Implementation of refactored ADAL 'classic' cache
- Initial implementation of Strategy/Provider model for token acquisition
    * Partially complete, work-in-progress
- New Logger implementation
    * Uses ThreadLocal mechanism to track correlationIds
    * Supports logging arbitrary fields/JSON
    * Separate methods for PII/OII logging
- Initial Exception model implemented
    * BaseException + Client & Service subclasses
- Substantial portions of HTTP/S networking code migrated from ADAL & MSAL to this module<|MERGE_RESOLUTION|>--- conflicted
+++ resolved
@@ -1,8 +1,6 @@
 V.Next
 ----------
-<<<<<<< HEAD
-- [MAJOR] Global settings support added to Common. Separate configuration into PCA fields and Global fields (which are applied to all PCAs and cannot be different between them). (#1726) 
-=======
+- [MAJOR] Global settings support added to Common. Separate configuration into PCA fields and Global fields (which are applied to all PCAs and cannot be different between them). (#1726)
 - [PATCH] Add exception handling in Content Provider strategy, for broker communication (#1722)
 - [MINOR] Support TenantID value from eSTS in PKeyAuth flows (#1712)
 - [MINOR] Implement cert loader for both multiple and legacy WPJ data store in PKeyAuth (#1711)
@@ -10,7 +8,6 @@
 Version 4.1.0
 ----------
 - [PATCH] Add null check to avoid NPE when checking for AccountTypesWithManagementDisabled (#1713)
->>>>>>> da16fb38
 - [MINOR] Add prompt=create support. (#1707)
 - [PATCH] Clears client cert preferences so that multiple CBA login attempts can be completed in same session (#1688)
 - [PATCH] Fixing potential deadlock state in executor service for interactive requests (#1696)

--- conflicted
+++ resolved
@@ -1,10 +1,7 @@
 V.Next
 ----------
-<<<<<<< HEAD
 - [PATCH] Adding cached credential service request id to telemetry (#1866)
-=======
 - [PATCH] Remove java.time.* Java8 APIs (#1868)
->>>>>>> ca3ef167
 - [MAJOR] Add support for client/application managed key in pop flow (#1854)
 - [PATCH] Avoid keystore key overwriting for apps using sharedUserId. (#1864)
 - [PATCH] Moved clearClientCertPreferences to onPageLoaded. (#1855)

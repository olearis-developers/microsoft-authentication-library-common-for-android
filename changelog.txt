V.Next
----------
- [MAJOR] Migrate *TokenCache classes to common4j
- [MAJOR] Migrate ISharedPreferencesFileManager to common4j (#1465)
- [MAJOR] Migrate Strategies and Parameters. (#1488)
- [MAJOR] Migrate AccountManager's Account (#1483)
- [MAJOR] Migrate Strategies part 1/2 (#1475)
- [MINOR] Move predefined key loader to common4j from common (#1477)
- [PATCH] Add method to check if two authorities belong to same cloud (#1471)
- [MINOR] Adds new cache encryption key migration API for OneAuth (#1464)
- [MAJOR] Migrate StorageHelper to common4j (#1450)
- [MAJOR] Migrate Exceptions from common to common4j (#1442)
- [PATCH] Fixing removeAccount method for msal cpp when the realm is empty (#1422)
- [MINOR] Migrate Requests/Responses (#1424)
- [MAJOR] Add SSL context support to UrlConnectionHttpClient(#1396)
- [MAJOR] Migrate AuthRequests to common4j (#1394)
- [MINOR] Migrate Device, ObjectMapper, ClockSkewManager and IHasExtraParameters to common4j (#1383)
- [MINOR] Migrate eSTS Telemetry to common4j (#1372)
- [PATCH] Fix/Suppress SpotBugs issue (#1367)
- [MINOR] Migrate HTTP Layer to common java lib. (#1347)
- [PATCH] Port eSTS telemetry layer to common-java (#1328)
- [MINOR] Added support for handling null taskAffinity.  InteractiveTokenCommmand now captures whether taskAFfinity is null and records taskId (#1282)
- [MINOR] Automate broker protocol version computation. (#1301)
- [MAJOR] New API on KeyAccessor (#1309)
- [PATCH] Fixes deprecated PackageInfo.signatures and PackageManager.GET_SIGNATURES (#1256)
- [MINOR] Converting Classic Azure DevOps Pipelines to YAML (#1274)
- [MINOR] Add common-java. Migrate Logger. (#1300)
- [PATCH] Add additional logic to support downlevel devices in KeyStoreAccessor (#1366)
- [PATCH] Adding codemarkers for usage in the Test cases of brokered and non-brokered Acquire Token silently scenarios. (#1185)
- [PATCH] Only hit cache once when loading x-tenant idtokens (#1385)
- [PATCH] Avoid unnecessary BAM-cache reload (#1426)
- [PATCH] Using singleton/LRU cached BAM-Cache implementation (#1420)
- [MINOR] Add a method to IDeviceMetadata to get all metadata as a String (#1433)
- [MINOR] Creates ICommonComponents for sharing interfaces across Android, Linux (including non-brokered components) (#1431)
- [PATCH] Avoid needless BAM-cache lookups for non-foci apps when doing cache discovery (#1427)
- [PATCH] Avoid multiple reads of BAM-Cache when inserting new data (#1429)
- [MAJOR] Relocate SSOStatesSerializer out of internal namespace (integration steps available at aka.ms/AAd2vt8) (#1448)
- [MINOR] Adds new Device#isDevicePoPSupported() API to test PoP compat + support for retrying key generation without requesting cert attestation (#1456)
- [MINOR] Move Account Manager User Data look-up constants from common, AADAuthenticator to common4j (#1486)
- [MAJOR] Removes support for SHA-384/512, MD5 w. RSA due to incompatibilities on certain devices (#1489)
- [MINOR] Implements a fix for sovereign cloud TSL scenarios (#1501)
<<<<<<< HEAD
- [PATCH] Clear asymmetric pop key on KeyPermanentlyInvalidatedException if occurs during signing (#1505)
=======
- [MINOR] Add a method to allow for the setting of Fragment initial state (#1506)
>>>>>>> d2912941

Version 3.5.0
----------
- [MINOR] Code changes for new OneAuth cache key migration API (#1464)
- [PATCH] Correct the production of JSON JWKs by the popManager code (#1479)

Version 3.4.5
----------
- [PATCH] Fix for misconfigured ADALOAuth2TokenCache, adds new SharedPreferencesFileManager that defaults to MODE_PRIVATE (#1444)

Version 3.4.4
----------
- [MINOR] Introduce support for authorization activities to be performed in the Android Task as the Activity that was provided for an interactive request.
- [PATCH] Rev Nimbus version: 8.2 -> 9.9 (#1346)
- [PATCH] Perf: Avoid repeated calls to getCredentials() when loading from cache (#1334)
- [PATCH] Only hit cache once when loading x-tenant idtokens (#1385)
- [PATCH] Disregard pageload errors for the non-primary frame during interactive auth (#1357)
- [PATCH] Avoid unnecessary BAM-cache reload (#1439, cherry-picked from #1426)
- [PATCH] Concurrency fix: revert thread pool construction changes in CommandDispatcher (#1434)

Version 3.4.3
----------
- [PATCH] Revert connection detection change, disable throttling cache (#1351, #1353)

Version 3.4.2
----------
- [PATCH] Msal removeAccount shouldn't invoke broker's removeAccount (#1336)

Version 3.4.1
----------
- [PATCH] Adding checks to not cache certain ErrorCodes. (#1330, #1329)

Version 3.4.0
----------
- [MINOR] Enable optional refresh token in cache (#1294)
- [MINOR] Hide Switch Account in Broker interactive flows (#1284)
- [MINOR] Adds the ability for KeyAccessors to expose their manager (#1285)
- [MINOR] Propagate unknown parameters from the server (#1292)
- [MINOR] Adds new API support for the broker - SSO token and flight support (#1290)
- [MINOR] Elevates AndroidCommon Logger out of internal package (#1279)
- [MINOR] Automate broker protocol version computation. (#1301)

Version 3.3.1
----------
- [MINOR] Enables removeAccount api to remove account records from all environments (#1248)
- [PATCH] Improved performance of getAccounts() call by reducing number of cache round-trips (#1271)
- [PATCH] Perf: Use an Iterator over SharedPreferences entries via getAllFilteredByKey() (#1262)
- [MINOR] Fall back to browser view if we can't open custom tabs. (#1270)
- [MINOR] Adds plumbing for new API parameters to reach the token endpoint, new response data (#1266)
- [PATCH] Ensure the default connection service has a single callback instance (#1314)

Version 3.2.0
----------
- [PATCH] Fix interrupt flow when no login hint is provided (#1490)
- [MINOR] Added logging functionality to track the request status (#1237)
- [MINOR] Expand functionality for key store access (#1231)
- [MINOR] Implement an in-memory cache to avoid multiple decryptions of shared preferences (#1254)
- [PATCH] Fixes deprecated NetworkInfo class (#847)
- [MINOR] Device PoP keys are now generated with attestation flags and expose a certificate chain getter (#1247)
- [PATCH] Fix MSAL-CPP injecting javascript loop (#1238)
- [MINOR] Adds new API to support ADAL/MSAL migration off of AuthenticationSettings#setSecretKey to a 'managed key' generated by Common (#1244)

Version 3.1.2
----------
- [PATCH] Use requested claims as a cache key when overwriting an AT (#1225)
- [PATCH] Fix InteractiveRequest Bound Service backcompat (#1215)
- [MINOR] Adds support for cache property merging (#1224)
- [PATCH] Trim() Cache Lookup Input Parameters (#1228)
- [MINOR] Adds workaround for Mockito.openMocks() desugaring issue (#1229)
- [PATCH] Fix bug where duplicate BrokerApplicationMetadata entries could be created for a single app (#1232)
- [MINOR] Changes to Broker Validation to allow setting whether to trust debug brokers (prod brokers are always trusted).
- [MINOR] Adds support for launching Broker auth Activity without an Activity Context from OneAuth-MSAL by setting FLAG_ACTIVITY_NEW_TASK (#1236)
- [MINOR] Adds PRT storage support for MSALCPP (#1177)
- [PATCH] Replaced deprecated PackageInfo.versionCode with PackageInfoCompat.getLongVersionCode(packageInfo) (#1239)

Version 3.1.0
----------
- [PATCH] Discontinue using Settings.Secure.ANDROID_ID in telemetry. Instead, generate & cache a random GUID. (#1214)
- [MINOR] Add refresh_on to access tokens(#1190)
- [MINOR] Add requested_claims to access tokens, and allow credentials to be filtered by RC (#1187)
- [PATCH] Logging change: only log encryption key thumbprint if a key-change occurs (#1213)

Version 3.0.9
----------
- Sends CP version to ESTS and handle WebCP uri. (#1137)
- Check for eligible for caching when putting command in executing command map
- Expose IAccountCredentialCache for accessing lower-level cache functions.
- Adds unit test to verify .trim() behavior of cache keys.
- Make CacheRecord immutable, insist on NonNull AccountRecord (#1225).
- Bugfix for incorrect error code when cancelling requests (#1144).
- Remove initial about:blank page load when using WebView based auth.
- Log an informative error message when application redirect_uri does not match the broker's expected value (#1155).
- Remove connection close from http request to AUTHORIZATION_CODE_NOT_EXCHANGED_FOR_TOKEN issue on emulators.
- Replace deprecated HttpRequest.sendGet usage with HttpClient.get (#1038)
- Replace deprecated HttpRequest.sendPost usage with HttpClient.post (#1037)
- (MSALCPP) Validate ATs before persisting to the cache (#1192)
- Added explicit exceptions when access token, id token or refresh token, which are required are not included in the response.  (MSAL #563)
- Adds API23 WebViewClient#onReceivedError overload (#1197)
- Fixes for MFA setup using Authenticator app.


Version 3.0.8
----------
- Hardcode Teams Agent clientID/scope for FoCi call (#1140)
- (Make changes to) persist refresh token in joined flow. (#1130)

Version 3.0.7
----------
- Fix exception casting issue in CommandDispatcher (#1121)

Version 3.0.6
----------
- Expose expiresIn in MSAL Device Code flow callback (#1064)
- Removed constructor param for TokenShareUtility: MSA RefreshToken ingestion always queries WW /consumers.
- Added support for exporting public keys in the following formats:
    * X.509 SubjectPublicKeyInfo
    * JWK (RFC-7517)
- Added support for signing and verifying arbitrary String data with select RSA algorithms.
- Added support for multiple software/hardware backed RSA keys using AsymmetricKey, AsymmetricKeyFactory.
- Bugfix: Added a workaround for keypair generation on API < 23 devices using locales with non-Gregorian calendars. (#1075)
- Reordered Credential writing into the cache such that the old RT is cleaned up *after* the new RT is written.
- Fixed following Android 11 issues (#1095):
    * Unable to query package manager for and launch browsers that support custom tabs.
    * Unable to query package manager for and launch regular browsers that don’t support custom tabs.
    * Unable to query package manager for Broker apps installed on the device.
- Refactor IPC strategies
    - [Part 1] Separate communication logic from business logic (#1088)
    - [Part 2] Refactor Content Provider strategy (#1090)
    - [Part 3] Refactor AccountManager Strategy[IPC part 4] test cases for IPC strategies (#1092)
    - [Part 4] test cases for IPC strategies (#1093)
    - [Part 5.5] make changes to support the Broker API work (#1101)
- Make change to support Broker API's updateBrokerRT() functionality (#1107).
- Introduce a cache for Hello() protocol (#1108)
- Bumped MSAL Broker Protocol version to 6.0
- (Requires minimum_required_broker_protocol_version of 6.0+) Adds support for client_claims in PoP token requests.
- (Requires minimum_required_broker_protocol_version of 6.0+) Adds support for generating SignedHttpRequests (SHRs) without embedding an AT.

Version 3.0.4
----------
- Fix for duplicate_command caching bug due to Command permutation (#1055)

Version 3.0.3
----------
- Cut down logs (#1046)

Version 3.0.2
----------
- Added a check for UNSET OpenIdConnectPromptParameter value (#1042)

Version 3.0.1
----------
- Perform browser sign out on MSAL side (#1032)
- Removed constructor param for TokenShareUtility: MSA RefreshToken ingestion always queries WW /consumers. (#1022)
- Consider controllers while throttling (#1021)
- Allow changing of the progressBar color (#1020)
- Place cap on the number failed request data in Last Request Telemetry at any given time (#1018)
- Adding the OpenIdConnectPromptParameter field UNSET (#1013)

Version 2.1.1
----------
- Introduces result sharing to minimize duplicate_command errors.
- No longer query well known config to obtain token endpoint - build it manually instead.
- Improved null-safety in String comparisons.
- Improved thread safety when querying cloud metadata.
- Proguard configuration no longer keeps classes in common or nimbus, per request from Office.
- Improved logging for SSL errors to assist in troubleshooting.

Version 2.1.0
----------
- Moved broker controller and strategy classes to common for MSAL CPP brokered auth.
- Added support in common for Device Code Flow.
- Added app-name, app-version headers to /auth & /token requests.
- Added support for additional sub_errors returned by ESTS service for MSAL CPP support.
- Added BrokerActivity to common AndroidManifest.
- Caching in SharedPreferences now using apply() instead of synchronous commit() call.
- Bugfix for parsing Authority URLs.

Version 2.0.15
-----------
- Introduces additional tests for cache resiliency
- Fixes an encoding issue faced by devices configured for Turkish locale
- Bugfix for #963: Detect Broker Process during encryption/decryption

Version 2.0.14
-----------
- Functionally identical to 2.0.13 release
- Updates Device.java PRODUCT_VERSION property for MSAL 1.5.5 release

Version 2.0.13
-----------
- Create abstract b2c login component handler
- Changes to add enrollment id to the token request in the interrupt flow
- Catch JsonSyntaxException while performing ADAL -> MSAL migration
- Close 959 - Adds authentication_scheme property to ApiEvent
- Fix MSAL issue 1096 - Documentation updates

Version 2.0.12-hf1
-----------
- Catch JsonSyntaxException when attempting to migrate ADAL cache and malformed records are found.

Version 2.0.12
-----------
- Hotfix for NPE when sub_error is null.

Version 2.0.11
-----------
- Changes to delete RT on bad_token suberror.

Version 2.0.10
-----------
- Broker Content Provider changes
- Fix a null pointer for getFragmentManager.
- FOCI support for local MSAL.
- Proguard consumer rules addition.
- Roboelectric version update.
- HttpRequest changes for MSAL CPP.

Version 2.0.9
------------
- Add constant for email scope (fix ad-accounts#1291)
- Move canUseAccountManagerOperation() to common.
- Support null 'm' & 'p' claims in SHRs (#899)
- Resolves naming issue around power optimization flag (#907)
- Changing log level of few logs to reduce noise in broker

Version 2.0.8
------------
- Fix to add the throwIfNetworkNotAvailable API back for ADAL back compat.

Version 2.0.7
------------
- This version is incompatible with ADAL due a breaking API change. It's is fixed in 2.0.8.
- Added throttling
- Added Dual Client Stack support for FoCI apps
- Added support to compress broker payload using GZIP
- Added flag to enable/disable power optimization check
- Removed check for usage stat manager to determine if network is disabled
- Project wide internal code refactoring using Lombok

Version 2.0.6
------------
- Use fixed thread pool for silent requests
- Add API ID Constants for MSAL Single Account PCA overloads
- Add event strings for FLW telemetry

Version 2.0.5
------------
- Adds support for multiple IdToken lookups in a single call when dual stacking with FoCi (common#871)
- Implements Client Clock Skew Mitigation for AT/PoP.
- ESTS telemetry V2.
- Fix for msal#963
    * onCancel callback not called when Browser is used.
- Returns MDM_REQUIRED when the user clicks on an MDM link in the webview.
- Adds dual screen support.

Version 2.0.3
------------
- Fix to use default scopes on request to determine foci app
- Fix fragment state issue (#838), (#839)

Version 2.0.2
------------
- Fix for MSAL #920, 924, 935, 940
    * Crash due to error receiving CANCEL broadcast

Version 2.0.1
------------
- Adds support for AT/PoP
- Fix for common#823
    * CANCEL_INTERACTIVE_REQUEST broadcast not working.

Version 1.0.15
------------
- Fix for msal#915
    * Incorrect id_token returned for B2C app with multiple policies
- Fix for msal#916
    * WebView calls loadUrl multiple times over lifecycle
- Fix for msal#921
    * WebView displays error when connectivity lost
- Fix for msal#904
    * AT caching logic change for scope intersection
- MSAL Enhancement: WebView zoom controls are now configurable

Version 1.0.14
------------
- Logging improvements.
- Fixed issue #770.
- Added Fragment support in WebView flow.

Version 1.0.13-hf1
------------
- Fixed issue #882 in MSAL.

Version 1.0.13
------------
- Resolving PoP backcompat issue.
- Fixed issue #859 in MSAL.

Version 1.0.12
------------
- Refactored and improved ests telemetry flush call and telemetry caching logic.
- Fixed ests telemetry memory leak.
- Added null check for optional parameter prompt.
- Added telemetry event in StorageHelper.
- Fixed cloud url returning wrong url if authority specified in configuration.
- Fixed issue #709 and #718.
- Fixed multiple cloud support in MSAL with Broker.
- Enabled MSAL-Broker communication via AccountManager.

Version 1.0.9-hf1
------------
- Hot fix release.
- Logging fixes.

Version 1.0.9
------------
- Disable command caching.

Version 1.0.8
------------
- Command caching and Throttling requests related changes.
- Client Capabilities support related changes.
- Server side telemetry changes.
- Lock the cache during read/writes.
- Fix to remove defaulting BadError on the ClientException in AdalResultAdapter.
- Add IOException translation to AdalBrokerResultAdapter.
- Fixes Telemetry thread issues and NullPointerExceptions.
- Fix WebView SDK28 issue.
- Refactor code to support FLW command migration
- Get Correlation id from Operation parameters if available.
- Fixed minor bugs as needed.
- Added more robolectric tests.
- Artifact for Broker 3.1.4 release.

Version 1.0.7
------------
MSAL GA Artifact.

Version 1.0.6
-------------
Fix Concurrent exception issue in Telemetry emit.

Version 1.0.5
-------------
- Updated MSAL version in common to 1.0.0

Version 1.0.4
-------------
- Artifact for MSAL GA
- AndroidX changes included.

Version 1.0.3
-------------
- Fix Null pointer on Authorixation Request builder.

Version 1.0.0
-------------
- Broker V2 support with MSAL
- TenantProfile support
- FLW support
- Multiple Bug Fixes.
- Initial release with MSAL GA support.

Version 0.0.20
-------------
Fix Ntlm challenge issue.

Version 0.0.18
-------------
-BugFix : Complete the auth request as cancel if the activity is destroyed

Version 0.0.17
-------------
- BugFix : Fix for foci lookup issue relative to migration
- Add clearBrokerSecretKeys() to AuthenticationSettings.

Version 0.0.15
-------------
- Bug Fix : Adding null safety check to avoid crash on EmbeddedWebViewStrategy

Version 0.0.14
-------------
- Bug fix : Read user id from the request bundle for broker silent request.
- Add shouldResolveInterrupt field to parameters.

Version 0.0.12
-------------
- Broker V2 protocol support changes for v1 parity with ADAL.
- Introduced new bound service IMicrosoftAuthService for MSAL.
- Key Transfer changes from inactive broker
- Introduced various adapters to translate betwewn broker request and responses.
- Multiple bug fixes.

Version 0.0.10
-------------
- Adds support HTTP response caching
- Bugfixes:
    * Pass claims in non-joined acquireTokenSilentCall
    * Fixes the assertion check for IntuneAppProtectionPolicyRequiredException

Version 0.0.10-alpha
-------------
- Adds support for declared non-tfp B2C authorities
- Fix setting correct id token for B2C if v1 id token is returned
- Fix incorrect parsing of not_before as Date
- V2 Broker changes with MSAL (Alpha)

Version 0.0.9
-------------
- Bugfix: Resolves COMMON/#379
    * ClientInfo must implement Serializable so that ADAL/AuthenticationResult can be serialized.
- AndroidX Interop:
    * This release will not be code signed; Jetfier & AGP < 5.1.1 are failing to compile due to tooling bugs.
    * For more information see:
        - https://issuetracker.google.com/issues/115556774
        - https://issuetracker.google.com/issues/119183822

Version 0.0.8
-------------
- Bugfix: Resolves COMMON/#343
    * Fix the discrepancy on idToken claim of Account object in v1.15.1.
- Bugfix: Resolves MSAL/#517
	* Fix the bug caused by fragment parameter when extracting the redirect url.

Version 0.0.7
-------------
- Bugfix: Resolves MSAL/#418
    * Adds client_id, redirect_uri to refresh token requests (previously missing, yielding inconsistent behavior depending on account type).

Version 0.0.6
-------------
- Bugfix: Resolves MSAL/#420
    * Corrects an issue whereby expired access tokens can be returned from the cache

Version 0.0.5
-------------
Adding support for flight and slice parameters to authorization request.
Updates for supporting authority aliasing
Added new grant_type: refresh_token
Updated authorization request base builder to include all MSAL public API properties
Change from SignedJWT to JWT to support v1
Internal class renaming for improved IntelliSense support
Access token expiry calculation now supports ext_expires_on

Version 0.0.4
--------------
Add authority AzureActiveDirectoryOAuth2 Configuration and Strategy for Sovereign and PPE cloud support.
Fix for PPE Null Cloud when discovery metadata is malformed.

Version 0.0.3
--------------
- First release: Hello, World!
- Implementation of new unified cache schema
    * Omits a read/deletion API, as not needed for initial release
    * Ships with tests, unit + instrumented
- Implementation of refactored ADAL 'classic' cache
- Initial implementation of Strategy/Provider model for token acquisition
    * Partially complete, work-in-progress
- New Logger implementation
    * Uses ThreadLocal mechanism to track correlationIds
    * Supports logging arbitrary fields/JSON
    * Separate methods for PII/OII logging
- Initial Exception model implemented
    * BaseException + Client & Service subclasses
- Substantial portions of HTTP/S networking code migrated from ADAL & MSAL to this module<|MERGE_RESOLUTION|>--- conflicted
+++ resolved
@@ -39,11 +39,8 @@
 - [MINOR] Move Account Manager User Data look-up constants from common, AADAuthenticator to common4j (#1486)
 - [MAJOR] Removes support for SHA-384/512, MD5 w. RSA due to incompatibilities on certain devices (#1489)
 - [MINOR] Implements a fix for sovereign cloud TSL scenarios (#1501)
-<<<<<<< HEAD
+- [MINOR] Add a method to allow for the setting of Fragment initial state (#1506)
 - [PATCH] Clear asymmetric pop key on KeyPermanentlyInvalidatedException if occurs during signing (#1505)
-=======
-- [MINOR] Add a method to allow for the setting of Fragment initial state (#1506)
->>>>>>> d2912941
 
 Version 3.5.0
 ----------

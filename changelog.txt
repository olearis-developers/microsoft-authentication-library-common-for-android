V.Next
----------
- [MAJOR] Adding YubiKit SDK, which requires Java Version 8 and will thus bump up Java version overall to 8; added keyboard flag to android:configChanges for all activities that could interact with a YubiKey. (#1729)
- [MINOR] Support WordApp local apk install in UI automation flows (#1732)
- [PATCH] Add exception handling in Content Provider strategy, for broker communication (#1722)
- [MINOR] Support TenantID value from eSTS in PKeyAuth flows (#1712)
- [MINOR] Implement cert loader for both multiple and legacy WPJ data store in PKeyAuth (#1711)
<<<<<<< HEAD
- [PATCH] Throw RuntimeException when debug brokers are trusted in RELEASE mode (#1651)
=======
- [PATCH] Fix SDK Cancel when using authorization in current task (#1743)
- [MINOR] Added support for broadcasting to applications installed on the device. (#1744)
- [PATCH] Fix APPLICATION_CANCELLED by handling back button press (#1725)
>>>>>>> 4bf1dfd1

Version 4.1.0
----------
- [PATCH] Add null check to avoid NPE when checking for AccountTypesWithManagementDisabled (#1713)
- [MINOR] Add prompt=create support. (#1707)
- [PATCH] Clears client cert preferences so that multiple CBA login attempts can be completed in same session (#1688)
- [PATCH] Fixing potential deadlock state in executor service for interactive requests (#1696)
- [PATCH] Ensure consistent logging tags (#1701)
- [PATCH] Update gson version to 2.8.9 (#1694)
- [PATCH] Fix silent flow pkeyauth, add build param to disable silent flow timeout during debugging (#1687)
- [MINOR] Hook telemetry to LocalAuthenticationResult and BaseException (#1636)
- [PATCH] Fix accidental code change that disabled PoP for auth code grant flow (#1661)
- [MINOR] Add flighting parameters to commmandParameters (#1562)
- [MINOR] Add ropc command and ropc flow to BaseController (#1539)
- [PATCH] Move to commitNow() instead of commit() when removing authorization fragment from provided fragment manager.  Add exception handling/logging.  (#1695851)

Version 4.0.5
----------
- [PATCH] Ensure a device pop manager is provided when PoPAuthenticationScheme is requested of the broker (#1706)
- [MAJOR] Move IKeyStoreKeyManager and IDevicePopManager to common4j (#1683)

Version 4.0.4
----------
- [PATCH] Adding orientation flag to BrokerActivity android:configChanges to prevent it from getting restarted on orientation change (#1705)
- [PATCH] Correct setAttestationChallenge to provide null rather than empty byte array (#1700)

Version 4.0.3
----------
- [PATCH] Use default provider in Android for creating SSLContext's KeyManagerFactory (#1697, #1698)

Version 4.0.2
----------
- [PATCH] Port #1662 into the new common4j class - since StorageHelper is no longer used (#1689, #1690) 

Version 4.0.1
----------
- [MINOR] Update exception name to match older (pre-refactoring) value to avoid breaking older msal clients (#1668)
- [PATCH] Synchronize updating refresh token in cache (saving new and removing old) to avoid race condition (#1659)
- [PATCH] Remove unsafe key thumbprint generator (#1654)
- [PATCH] Move getUidFromHomeAccountId to common4j (from broker4j) + rename a constant (#1643)
- [PATCH] Make LocalBroadcaster.broadcast method to be asynchronous (#1639)
- [MAJOR] Rename LobalBroadcasterAliases to LocalBroadcasterAliases (#1584)
- [PATCH] Make it clear if adding a query param should overwrite or leave as is (#1581)
- [PATCH] Handle the scenario where broker activity is killed wrongly. (#1568)
- [MINOR] Add GetOsForMats to IDeviceMetadata (#1552)
- [MINOR] Enabling refresh_in feature (#1310)
- [PATCH] Msal removeAccount shouldn't invoke broker's removeAccount (#1336)
- [MAJOR] Move Utility classes (#1526)
- [MINOR] Telemetry for OneAUth (#1514, #1525)
- [MAJOR] Migrate CommandDispatcher to common4j (#1519)
- [MAJOR] Migrate BaseController to common4j (#1515)
- [MAJOR] Migrate *TokenCache classes to common4j
- [MAJOR] Migrate ISharedPreferencesFileManager to common4j (#1465)
- [MAJOR] Migrate Strategies and Parameters. (#1488)
- [MAJOR] Migrate AccountManager's Account (#1483)
- [MAJOR] Migrate Strategies part 1/2 (#1475)
- [MINOR] Move predefined key loader to common4j from common (#1477)
- [PATCH] Add method to check if two authorities belong to same cloud (#1471)
- [MINOR] Adds new cache encryption key migration API for OneAuth (#1464)
- [MAJOR] Migrate StorageHelper to common4j (#1450)
- [MAJOR] Migrate Exceptions from common to common4j (#1442)
- [PATCH] Fixing removeAccount method for msal cpp when the realm is empty (#1422)
- [MINOR] Migrate Requests/Responses (#1424)
- [MAJOR] Add SSL context support to UrlConnectionHttpClient(#1396)
- [MAJOR] Migrate AuthRequests to common4j (#1394)
- [MINOR] Migrate Device, ObjectMapper, ClockSkewManager and IHasExtraParameters to common4j (#1383)
- [MINOR] Migrate eSTS Telemetry to common4j (#1372)
- [PATCH] Fix/Suppress SpotBugs issue (#1367)
- [MINOR] Migrate HTTP Layer to common java lib. (#1347)
- [PATCH] Port eSTS telemetry layer to common-java (#1328)
- [MINOR] Added support for handling null taskAffinity.  InteractiveTokenCommmand now captures whether taskAFfinity is null and records taskId (#1282)
- [MINOR] Automate broker protocol version computation. (#1301)
- [MAJOR] New API on KeyAccessor (#1309)
- [PATCH] Fixes deprecated PackageInfo.signatures and PackageManager.GET_SIGNATURES (#1256)
- [MINOR] Converting Classic Azure DevOps Pipelines to YAML (#1274)
- [MINOR] Add common-java. Migrate Logger. (#1300)
- [PATCH] Add additional logic to support downlevel devices in KeyStoreAccessor (#1366)
- [PATCH] Adding codemarkers for usage in the Test cases of brokered and non-brokered Acquire Token silently scenarios. (#1185)
- [PATCH] Only hit cache once when loading x-tenant idtokens (#1385)
- [PATCH] Avoid unnecessary BAM-cache reload (#1426)
- [PATCH] Using singleton/LRU cached BAM-Cache implementation (#1420)
- [MINOR] Add a method to IDeviceMetadata to get all metadata as a String (#1433)
- [MINOR] Creates ICommonComponents for sharing interfaces across Android, Linux (including non-brokered components) (#1431)
- [PATCH] Avoid needless BAM-cache lookups for non-foci apps when doing cache discovery (#1427)
- [PATCH] Avoid multiple reads of BAM-Cache when inserting new data (#1429)
- [MAJOR] Relocate SSOStatesSerializer out of internal namespace (integration steps available at aka.ms/AAd2vt8) (#1448)
- [MINOR] Adds new Device#isDevicePoPSupported() API to test PoP compat + support for retrying key generation without requesting cert attestation (#1456)
- [MINOR] Move Account Manager User Data look-up constants from common, AADAuthenticator to common4j (#1486)
- [MAJOR] Removes support for SHA-384/512, MD5 w. RSA due to incompatibilities on certain devices (#1489)
- [MINOR] Implements a fix for sovereign cloud TSL scenarios (#1501)
- [MINOR] Add a method to allow for the setting of Fragment initial state (#1506)
- [PATCH] Clear asymmetric pop key on KeyPermanentlyInvalidatedException if occurs during signing (#1505)
- [PATCH] Modify MSAL-CPP injecting javascript loop (#1490)
- [MINOR] Migrate authorization completion callback to common4j (#1522)
- [PATCH] Remove deprecation logging in Logger class (#1502)
- [MINOR] Migrate broker application metadata cache to common4j (#1530)
- [PATCH] Replace unsafe TypeToken instance with TypeToken#getParameterized (#1485)
- [MINOR] Add more operation names to ArgumentException (#1553)
- [MINOR] Add msal linux sdk type (#1554)
- [PATCH] Fix extracting http response body (#1557)
- [PATCH] Fix print stack trace for Throwable in Logs (#1556)
- [PATCH] Support SSO token api (#1543)

Version 3.6.7
----------
- [PATCH] Add helper method to fix account id missing in msal get account (#1641)
- [PATCH] Avoid key overwriting for apps using shared user id (#1662)

Version 3.6.6
----------
- [PATCH] Remove unsafe key thumbprint generator (#1655)

Version 3.6.5
----------
- [PATCH] Fixing removeAccount method for msal cpp when the realm is empty (#1422)

Version 3.6.4
----------
- [PATCH] Fix race condition (#1609)
- [PATCH] Changes to handle IntuneAppProtectionException in common rather than broker (#1579)

Version 3.6.3
----------
- [PATCH] Add helper method to remove the metadataCache entry (#1593)

Version 3.6.2
----------
- [PATCH] Handle the scenario where broker activity is killed wrongly. (#1569)
- [PATCH] Fixing Redirect Uri for Authenticator App, when migrating to MSAL (#1567)

Version 3.6.1
----------
- [PATCH] Additional API for method to clear the singleton shared preferences cache
- [PATCH] Log and swallow failures from CustomTabsService unbind (#1549)
- [PATCH] Fix correlation id error
- [PATCH] Fix crash related to fall back to webview when no browser present

Version 3.6.0
----------
- [PATCH] Allow retry generation of Device PoP key without attempting attestation cert gen (#1456, #1507)
- [MAJOR/MINOR (Rebrand)] Please note! This is technically an API breaking change that we have elected to voluntarily ship as "MINOR" due to lack of usage. Removes support for SHA-384/512, MD5 w. RSA due to incompatibilities on certain devices (#1489, #1508)
- [MINOR] Increase visibility of internal SSOStateSerializer for OneAuth usage (integration steps available at aka.ms/AAd2vt8) (#1448, #1509)
- [MINOR] Add a method to allow for the setting of Fragment initial state (#1506, #1512)
- [MINOR] Adds ContentProvider Constants used for Intune ContentProvider call (#1513, #1657)
- [PATCH] Clear asymmetric pop key on KeyPermanentlyInvalidatedException if occurs during signing (#1505, #1517)
- [MINOR] Adds Intune Application specific ContentProvider Constants (#1521, #1513)

Version 3.5.0
----------
- [MINOR] Code changes for new OneAuth cache key migration API (#1464)
- [PATCH] Correct the production of JSON JWKs by the popManager code (#1479)

Version 3.4.5
----------
- [PATCH] Fix for misconfigured ADALOAuth2TokenCache, adds new SharedPreferencesFileManager that defaults to MODE_PRIVATE (#1444)
- [PATCH] Do not report network errors as authority validation errors (#1440)

Version 3.4.4
----------
- [MINOR] Introduce support for authorization activities to be performed in the Android Task as the Activity that was provided for an interactive request.
- [PATCH] Rev Nimbus version: 8.2 -> 9.9 (#1346)
- [PATCH] Perf: Avoid repeated calls to getCredentials() when loading from cache (#1334)
- [PATCH] Only hit cache once when loading x-tenant idtokens (#1385)
- [PATCH] Disregard pageload errors for the non-primary frame during interactive auth (#1357)
- [PATCH] Avoid unnecessary BAM-cache reload (#1439, cherry-picked from #1426)
- [PATCH] Concurrency fix: revert thread pool construction changes in CommandDispatcher (#1434)

Version 3.4.3
----------
- [PATCH] Revert connection detection change, disable throttling cache (#1351, #1353)

Version 3.4.2
----------
- [PATCH] Msal removeAccount shouldn't invoke broker's removeAccount (#1336)

Version 3.4.1
----------
- [PATCH] Adding checks to not cache certain ErrorCodes. (#1330, #1329)

Version 3.4.0
----------
- [MINOR] Enable optional refresh token in cache (#1294)
- [MINOR] Hide Switch Account in Broker interactive flows (#1284)
- [MINOR] Adds the ability for KeyAccessors to expose their manager (#1285)
- [MINOR] Propagate unknown parameters from the server (#1292)
- [MINOR] Adds new API support for the broker - SSO token and flight support (#1290)
- [MINOR] Elevates AndroidCommon Logger out of internal package (#1279)
- [MINOR] Automate broker protocol version computation. (#1301)

Version 3.3.1
----------
- [MINOR] Enables removeAccount api to remove account records from all environments (#1248)
- [PATCH] Improved performance of getAccounts() call by reducing number of cache round-trips (#1271)
- [PATCH] Perf: Use an Iterator over SharedPreferences entries via getAllFilteredByKey() (#1262)
- [MINOR] Fall back to browser view if we can't open custom tabs. (#1270)
- [MINOR] Adds plumbing for new API parameters to reach the token endpoint, new response data (#1266)
- [PATCH] Ensure the default connection service has a single callback instance (#1314)

Version 3.2.0
----------
- [PATCH] Fix interrupt flow when no login hint is provided (#1490)
- [MINOR] Added logging functionality to track the request status (#1237)
- [MINOR] Expand functionality for key store access (#1231)
- [MINOR] Implement an in-memory cache to avoid multiple decryptions of shared preferences (#1254)
- [PATCH] Fixes deprecated NetworkInfo class (#847)
- [MINOR] Device PoP keys are now generated with attestation flags and expose a certificate chain getter (#1247)
- [PATCH] Fix MSAL-CPP injecting javascript loop (#1238)
- [MINOR] Adds new API to support ADAL/MSAL migration off of AuthenticationSettings#setSecretKey to a 'managed key' generated by Common (#1244)

Version 3.1.2
----------
- [PATCH] Use requested claims as a cache key when overwriting an AT (#1225)
- [PATCH] Fix InteractiveRequest Bound Service backcompat (#1215)
- [MINOR] Adds support for cache property merging (#1224)
- [PATCH] Trim() Cache Lookup Input Parameters (#1228)
- [MINOR] Adds workaround for Mockito.openMocks() desugaring issue (#1229)
- [PATCH] Fix bug where duplicate BrokerApplicationMetadata entries could be created for a single app (#1232)
- [MINOR] Changes to Broker Validation to allow setting whether to trust debug brokers (prod brokers are always trusted).
- [MINOR] Adds support for launching Broker auth Activity without an Activity Context from OneAuth-MSAL by setting FLAG_ACTIVITY_NEW_TASK (#1236)
- [MINOR] Adds PRT storage support for MSALCPP (#1177)
- [PATCH] Replaced deprecated PackageInfo.versionCode with PackageInfoCompat.getLongVersionCode(packageInfo) (#1239)

Version 3.1.0
----------
- [PATCH] Discontinue using Settings.Secure.ANDROID_ID in telemetry. Instead, generate & cache a random GUID. (#1214)
- [MINOR] Add refresh_on to access tokens(#1190)
- [MINOR] Add requested_claims to access tokens, and allow credentials to be filtered by RC (#1187)
- [PATCH] Logging change: only log encryption key thumbprint if a key-change occurs (#1213)

Version 3.0.9
----------
- Sends CP version to ESTS and handle WebCP uri. (#1137)
- Check for eligible for caching when putting command in executing command map
- Expose IAccountCredentialCache for accessing lower-level cache functions.
- Adds unit test to verify .trim() behavior of cache keys.
- Make CacheRecord immutable, insist on NonNull AccountRecord (#1225).
- Bugfix for incorrect error code when cancelling requests (#1144).
- Remove initial about:blank page load when using WebView based auth.
- Log an informative error message when application redirect_uri does not match the broker's expected value (#1155).
- Remove connection close from http request to AUTHORIZATION_CODE_NOT_EXCHANGED_FOR_TOKEN issue on emulators.
- Replace deprecated HttpRequest.sendGet usage with HttpClient.get (#1038)
- Replace deprecated HttpRequest.sendPost usage with HttpClient.post (#1037)
- (MSALCPP) Validate ATs before persisting to the cache (#1192)
- Added explicit exceptions when access token, id token or refresh token, which are required are not included in the response.  (MSAL #563)
- Adds API23 WebViewClient#onReceivedError overload (#1197)
- Fixes for MFA setup using Authenticator app.


Version 3.0.8
----------
- Hardcode Teams Agent clientID/scope for FoCi call (#1140)
- (Make changes to) persist refresh token in joined flow. (#1130)

Version 3.0.7
----------
- Fix exception casting issue in CommandDispatcher (#1121)

Version 3.0.6
----------
- Expose expiresIn in MSAL Device Code flow callback (#1064)
- Removed constructor param for TokenShareUtility: MSA RefreshToken ingestion always queries WW /consumers.
- Added support for exporting public keys in the following formats:
    * X.509 SubjectPublicKeyInfo
    * JWK (RFC-7517)
- Added support for signing and verifying arbitrary String data with select RSA algorithms.
- Added support for multiple software/hardware backed RSA keys using AsymmetricKey, AsymmetricKeyFactory.
- Bugfix: Added a workaround for keypair generation on API < 23 devices using locales with non-Gregorian calendars. (#1075)
- Reordered Credential writing into the cache such that the old RT is cleaned up *after* the new RT is written.
- Fixed following Android 11 issues (#1095):
    * Unable to query package manager for and launch browsers that support custom tabs.
    * Unable to query package manager for and launch regular browsers that don’t support custom tabs.
    * Unable to query package manager for Broker apps installed on the device.
- Refactor IPC strategies
    - [Part 1] Separate communication logic from business logic (#1088)
    - [Part 2] Refactor Content Provider strategy (#1090)
    - [Part 3] Refactor AccountManager Strategy[IPC part 4] test cases for IPC strategies (#1092)
    - [Part 4] test cases for IPC strategies (#1093)
    - [Part 5.5] make changes to support the Broker API work (#1101)
- Make change to support Broker API's updateBrokerRT() functionality (#1107).
- Introduce a cache for Hello() protocol (#1108)
- Bumped MSAL Broker Protocol version to 6.0
- (Requires minimum_required_broker_protocol_version of 6.0+) Adds support for client_claims in PoP token requests.
- (Requires minimum_required_broker_protocol_version of 6.0+) Adds support for generating SignedHttpRequests (SHRs) without embedding an AT.

Version 3.0.4
----------
- Fix for duplicate_command caching bug due to Command permutation (#1055)

Version 3.0.3
----------
- Cut down logs (#1046)

Version 3.0.2
----------
- Added a check for UNSET OpenIdConnectPromptParameter value (#1042)

Version 3.0.1
----------
- Perform browser sign out on MSAL side (#1032)
- Removed constructor param for TokenShareUtility: MSA RefreshToken ingestion always queries WW /consumers. (#1022)
- Consider controllers while throttling (#1021)
- Allow changing of the progressBar color (#1020)
- Place cap on the number failed request data in Last Request Telemetry at any given time (#1018)
- Adding the OpenIdConnectPromptParameter field UNSET (#1013)

Version 2.1.1
----------
- Introduces result sharing to minimize duplicate_command errors.
- No longer query well known config to obtain token endpoint - build it manually instead.
- Improved null-safety in String comparisons.
- Improved thread safety when querying cloud metadata.
- Proguard configuration no longer keeps classes in common or nimbus, per request from Office.
- Improved logging for SSL errors to assist in troubleshooting.

Version 2.1.0
----------
- Moved broker controller and strategy classes to common for MSAL CPP brokered auth.
- Added support in common for Device Code Flow.
- Added app-name, app-version headers to /auth & /token requests.
- Added support for additional sub_errors returned by ESTS service for MSAL CPP support.
- Added BrokerActivity to common AndroidManifest.
- Caching in SharedPreferences now using apply() instead of synchronous commit() call.
- Bugfix for parsing Authority URLs.

Version 2.0.15
-----------
- Introduces additional tests for cache resiliency
- Fixes an encoding issue faced by devices configured for Turkish locale
- Bugfix for #963: Detect Broker Process during encryption/decryption

Version 2.0.14
-----------
- Functionally identical to 2.0.13 release
- Updates Device.java PRODUCT_VERSION property for MSAL 1.5.5 release

Version 2.0.13
-----------
- Create abstract b2c login component handler
- Changes to add enrollment id to the token request in the interrupt flow
- Catch JsonSyntaxException while performing ADAL -> MSAL migration
- Close 959 - Adds authentication_scheme property to ApiEvent
- Fix MSAL issue 1096 - Documentation updates

Version 2.0.12-hf1
-----------
- Catch JsonSyntaxException when attempting to migrate ADAL cache and malformed records are found.

Version 2.0.12
-----------
- Hotfix for NPE when sub_error is null.

Version 2.0.11
-----------
- Changes to delete RT on bad_token suberror.

Version 2.0.10
-----------
- Broker Content Provider changes
- Fix a null pointer for getFragmentManager.
- FOCI support for local MSAL.
- Proguard consumer rules addition.
- Roboelectric version update.
- HttpRequest changes for MSAL CPP.

Version 2.0.9
------------
- Add constant for email scope (fix ad-accounts#1291)
- Move canUseAccountManagerOperation() to common.
- Support null 'm' & 'p' claims in SHRs (#899)
- Resolves naming issue around power optimization flag (#907)
- Changing log level of few logs to reduce noise in broker

Version 2.0.8
------------
- Fix to add the throwIfNetworkNotAvailable API back for ADAL back compat.

Version 2.0.7
------------
- This version is incompatible with ADAL due a breaking API change. It's is fixed in 2.0.8.
- Added throttling
- Added Dual Client Stack support for FoCI apps
- Added support to compress broker payload using GZIP
- Added flag to enable/disable power optimization check
- Removed check for usage stat manager to determine if network is disabled
- Project wide internal code refactoring using Lombok

Version 2.0.6
------------
- Use fixed thread pool for silent requests
- Add API ID Constants for MSAL Single Account PCA overloads
- Add event strings for FLW telemetry

Version 2.0.5
------------
- Adds support for multiple IdToken lookups in a single call when dual stacking with FoCi (common#871)
- Implements Client Clock Skew Mitigation for AT/PoP.
- ESTS telemetry V2.
- Fix for msal#963
    * onCancel callback not called when Browser is used.
- Returns MDM_REQUIRED when the user clicks on an MDM link in the webview.
- Adds dual screen support.

Version 2.0.3
------------
- Fix to use default scopes on request to determine foci app
- Fix fragment state issue (#838), (#839)

Version 2.0.2
------------
- Fix for MSAL #920, 924, 935, 940
    * Crash due to error receiving CANCEL broadcast

Version 2.0.1
------------
- Adds support for AT/PoP
- Fix for common#823
    * CANCEL_INTERACTIVE_REQUEST broadcast not working.

Version 1.0.15
------------
- Fix for msal#915
    * Incorrect id_token returned for B2C app with multiple policies
- Fix for msal#916
    * WebView calls loadUrl multiple times over lifecycle
- Fix for msal#921
    * WebView displays error when connectivity lost
- Fix for msal#904
    * AT caching logic change for scope intersection
- MSAL Enhancement: WebView zoom controls are now configurable

Version 1.0.14
------------
- Logging improvements.
- Fixed issue #770.
- Added Fragment support in WebView flow.

Version 1.0.13-hf1
------------
- Fixed issue #882 in MSAL.

Version 1.0.13
------------
- Resolving PoP backcompat issue.
- Fixed issue #859 in MSAL.

Version 1.0.12
------------
- Refactored and improved ests telemetry flush call and telemetry caching logic.
- Fixed ests telemetry memory leak.
- Added null check for optional parameter prompt.
- Added telemetry event in StorageHelper.
- Fixed cloud url returning wrong url if authority specified in configuration.
- Fixed issue #709 and #718.
- Fixed multiple cloud support in MSAL with Broker.
- Enabled MSAL-Broker communication via AccountManager.

Version 1.0.9-hf1
------------
- Hot fix release.
- Logging fixes.

Version 1.0.9
------------
- Disable command caching.

Version 1.0.8
------------
- Command caching and Throttling requests related changes.
- Client Capabilities support related changes.
- Server side telemetry changes.
- Lock the cache during read/writes.
- Fix to remove defaulting BadError on the ClientException in AdalResultAdapter.
- Add IOException translation to AdalBrokerResultAdapter.
- Fixes Telemetry thread issues and NullPointerExceptions.
- Fix WebView SDK28 issue.
- Refactor code to support FLW command migration
- Get Correlation id from Operation parameters if available.
- Fixed minor bugs as needed.
- Added more robolectric tests.
- Artifact for Broker 3.1.4 release.

Version 1.0.7
------------
MSAL GA Artifact.

Version 1.0.6
-------------
Fix Concurrent exception issue in Telemetry emit.

Version 1.0.5
-------------
- Updated MSAL version in common to 1.0.0

Version 1.0.4
-------------
- Artifact for MSAL GA
- AndroidX changes included.

Version 1.0.3
-------------
- Fix Null pointer on Authorixation Request builder.

Version 1.0.0
-------------
- Broker V2 support with MSAL
- TenantProfile support
- FLW support
- Multiple Bug Fixes.
- Initial release with MSAL GA support.

Version 0.0.20
-------------
Fix Ntlm challenge issue.

Version 0.0.18
-------------
-BugFix : Complete the auth request as cancel if the activity is destroyed

Version 0.0.17
-------------
- BugFix : Fix for foci lookup issue relative to migration
- Add clearBrokerSecretKeys() to AuthenticationSettings.

Version 0.0.15
-------------
- Bug Fix : Adding null safety check to avoid crash on EmbeddedWebViewStrategy

Version 0.0.14
-------------
- Bug fix : Read user id from the request bundle for broker silent request.
- Add shouldResolveInterrupt field to parameters.

Version 0.0.12
-------------
- Broker V2 protocol support changes for v1 parity with ADAL.
- Introduced new bound service IMicrosoftAuthService for MSAL.
- Key Transfer changes from inactive broker
- Introduced various adapters to translate betwewn broker request and responses.
- Multiple bug fixes.

Version 0.0.10
-------------
- Adds support HTTP response caching
- Bugfixes:
    * Pass claims in non-joined acquireTokenSilentCall
    * Fixes the assertion check for IntuneAppProtectionPolicyRequiredException

Version 0.0.10-alpha
-------------
- Adds support for declared non-tfp B2C authorities
- Fix setting correct id token for B2C if v1 id token is returned
- Fix incorrect parsing of not_before as Date
- V2 Broker changes with MSAL (Alpha)

Version 0.0.9
-------------
- Bugfix: Resolves COMMON/#379
    * ClientInfo must implement Serializable so that ADAL/AuthenticationResult can be serialized.
- AndroidX Interop:
    * This release will not be code signed; Jetfier & AGP < 5.1.1 are failing to compile due to tooling bugs.
    * For more information see:
        - https://issuetracker.google.com/issues/115556774
        - https://issuetracker.google.com/issues/119183822

Version 0.0.8
-------------
- Bugfix: Resolves COMMON/#343
    * Fix the discrepancy on idToken claim of Account object in v1.15.1.
- Bugfix: Resolves MSAL/#517
	* Fix the bug caused by fragment parameter when extracting the redirect url.

Version 0.0.7
-------------
- Bugfix: Resolves MSAL/#418
    * Adds client_id, redirect_uri to refresh token requests (previously missing, yielding inconsistent behavior depending on account type).

Version 0.0.6
-------------
- Bugfix: Resolves MSAL/#420
    * Corrects an issue whereby expired access tokens can be returned from the cache

Version 0.0.5
-------------
Adding support for flight and slice parameters to authorization request.
Updates for supporting authority aliasing
Added new grant_type: refresh_token
Updated authorization request base builder to include all MSAL public API properties
Change from SignedJWT to JWT to support v1
Internal class renaming for improved IntelliSense support
Access token expiry calculation now supports ext_expires_on

Version 0.0.4
--------------
Add authority AzureActiveDirectoryOAuth2 Configuration and Strategy for Sovereign and PPE cloud support.
Fix for PPE Null Cloud when discovery metadata is malformed.

Version 0.0.3
--------------
- First release: Hello, World!
- Implementation of new unified cache schema
    * Omits a read/deletion API, as not needed for initial release
    * Ships with tests, unit + instrumented
- Implementation of refactored ADAL 'classic' cache
- Initial implementation of Strategy/Provider model for token acquisition
    * Partially complete, work-in-progress
- New Logger implementation
    * Uses ThreadLocal mechanism to track correlationIds
    * Supports logging arbitrary fields/JSON
    * Separate methods for PII/OII logging
- Initial Exception model implemented
    * BaseException + Client & Service subclasses
- Substantial portions of HTTP/S networking code migrated from ADAL & MSAL to this module<|MERGE_RESOLUTION|>--- conflicted
+++ resolved
@@ -5,13 +5,10 @@
 - [PATCH] Add exception handling in Content Provider strategy, for broker communication (#1722)
 - [MINOR] Support TenantID value from eSTS in PKeyAuth flows (#1712)
 - [MINOR] Implement cert loader for both multiple and legacy WPJ data store in PKeyAuth (#1711)
-<<<<<<< HEAD
 - [PATCH] Throw RuntimeException when debug brokers are trusted in RELEASE mode (#1651)
-=======
 - [PATCH] Fix SDK Cancel when using authorization in current task (#1743)
 - [MINOR] Added support for broadcasting to applications installed on the device. (#1744)
 - [PATCH] Fix APPLICATION_CANCELLED by handling back button press (#1725)
->>>>>>> 4bf1dfd1
 
 Version 4.1.0
 ----------

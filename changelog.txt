Version 2.1.1
----------
<<<<<<< HEAD
- Introduces result sharing to minimize duplicate_command errors
- No longer query well known config to obtain token endpoint - build it manually instead
=======
- Introduces result sharing to minimize duplicate_command errors.
- Device Code authorization endpoint is now sourced from .Well-Known config.
- Improved null-safety in String comparisons.
- Improved thread safety when querying cloud metadata.
>>>>>>> 483ec3a1

Version 2.1.0
----------
- Moved broker controller and strategy classes to common for MSAL CPP brokered auth.
- Added support in common for Device Code Flow.
- Added app-name, app-version headers to /auth & /token requests.
- Added support for additional sub_errors returned by ESTS service for MSAL CPP support.
- Added BrokerActivity to common AndroidManifest.
- Caching in SharedPreferences now using apply() instead of synchronous commit() call.
- Bugfix for parsing Authority URLs.

Version 2.0.15
-----------
- Introduces additional tests for cache resiliency
- Fixes an encoding issue faced by devices configured for Turkish locale
- Bugfix for #963: Detect Broker Process during encryption/decryption

Version 2.0.14
-----------
- Functionally identical to 2.0.13 release
- Updates Device.java PRODUCT_VERSION property for MSAL 1.5.5 release

Version 2.0.13
-----------
- Create abstract b2c login component handler
- Changes to add enrollment id to the token request in the interrupt flow
- Catch JsonSyntaxException while performing ADAL -> MSAL migration
- Close 959 - Adds authentication_scheme property to ApiEvent
- Fix MSAL issue 1096 - Documentation updates

Version 2.0.12-hf1
-----------
- Catch JsonSyntaxException when attempting to migrate ADAL cache and malformed records are found.

Version 2.0.12
-----------
- Hotfix for NPE when sub_error is null.

Version 2.0.11
-----------
- Changes to delete RT on bad_token suberror.

Version 2.0.10
-----------
- Broker Content Provider changes
- Fix a null pointer for getFragmentManager.
- FOCI support for local MSAL.
- Proguard consumer rules addition.
- Roboelectric version update.
- HttpRequest changes for MSAL CPP.

Version 2.0.9
------------
- Add constant for email scope (fix ad-accounts#1291)
- Move canUseAccountManagerOperation() to common.
- Support null 'm' & 'p' claims in SHRs (#899)
- Resolves naming issue around power optimization flag (#907)
- Changing log level of few logs to reduce noise in broker

Version 2.0.8
------------
- Fix to add the throwIfNetworkNotAvailable API back for ADAL back compat.

Version 2.0.7
------------
- This version is incompatible with ADAL due a breaking API change. It's is fixed in 2.0.8.
- Added throttling
- Added Dual Client Stack support for FoCI apps
- Added support to compress broker payload using GZIP
- Added flag to enable/disable power optimization check
- Removed check for usage stat manager to determine if network is disabled
- Project wide internal code refactoring using Lombok

Version 2.0.6
------------
- Use fixed thread pool for silent requests
- Add API ID Constants for MSAL Single Account PCA overloads
- Add event strings for FLW telemetry

Version 2.0.5
------------
- Adds support for multiple IdToken lookups in a single call when dual stacking with FoCi (common#871)
- Implements Client Clock Skew Mitigation for AT/PoP.
- ESTS telemetry V2.
- Fix for msal#963
    * onCancel callback not called when Browser is used.
- Returns MDM_REQUIRED when the user clicks on an MDM link in the webview.
- Adds dual screen support.

Version 2.0.3
------------
- Fix to use default scopes on request to determine foci app
- Fix fragment state issue (#838), (#839)

Version 2.0.2
------------
- Fix for MSAL #920, 924, 935, 940
    * Crash due to error receiving CANCEL broadcast

Version 2.0.1
------------
- Adds support for AT/PoP
- Fix for common#823
    * CANCEL_INTERACTIVE_REQUEST broadcast not working.

Version 1.0.15
------------
- Fix for msal#915
    * Incorrect id_token returned for B2C app with multiple policies
- Fix for msal#916
    * WebView calls loadUrl multiple times over lifecycle
- Fix for msal#921
    * WebView displays error when connectivity lost
- Fix for msal#904
    * AT caching logic change for scope intersection
- MSAL Enhancement: WebView zoom controls are now configurable

Version 1.0.14
------------
- Logging improvements.
- Fixed issue #770.
- Added Fragment support in WebView flow.

Version 1.0.13-hf1
------------
- Fixed issue #882 in MSAL.

Version 1.0.13
------------
- Resolving PoP backcompat issue.
- Fixed issue #859 in MSAL.

Version 1.0.12
------------
- Refactored and improved ests telemetry flush call and telemetry caching logic.
- Fixed ests telemetry memory leak.
- Added null check for optional parameter prompt.
- Added telemetry event in StorageHelper.
- Fixed cloud url returning wrong url if authority specified in configuration.
- Fixed issue #709 and #718.
- Fixed multiple cloud support in MSAL with Broker.
- Enabled MSAL-Broker communication via AccountManager.

Version 1.0.9-hf1
------------
- Hot fix release.
- Logging fixes.

Version 1.0.9
------------
- Disable command caching.

Version 1.0.8
------------
- Command caching and Throttling requests related changes.
- Client Capabilities support related changes.
- Server side telemetry changes.
- Lock the cache during read/writes.
- Fix to remove defaulting BadError on the ClientException in AdalResultAdapter.
- Add IOException translation to AdalBrokerResultAdapter.
- Fixes Telemetry thread issues and NullPointerExceptions.
- Fix WebView SDK28 issue.
- Refactor code to support FLW command migration
- Get Correlation id from Operation parameters if available.
- Fixed minor bugs as needed.
- Added more robolectric tests.
- Artifact for Broker 3.1.4 release.

Version 1.0.7
------------
MSAL GA Artifact.

Version 1.0.6
-------------
Fix Concurrent exception issue in Telemetry emit.

Version 1.0.5
-------------
- Updated MSAL version in common to 1.0.0

Version 1.0.4
-------------
- Artifact for MSAL GA
- AndroidX changes included.

Version 1.0.3
-------------
- Fix Null pointer on Authorixation Request builder.

Version 1.0.0
-------------
- Broker V2 support with MSAL
- TenantProfile support
- FLW support
- Multiple Bug Fixes.
- Initial release with MSAL GA support.

Version 0.0.20
-------------
Fix Ntlm challenge issue.

Version 0.0.18
-------------
-BugFix : Complete the auth request as cancel if the activity is destroyed

Version 0.0.17
-------------
- BugFix : Fix for foci lookup issue relative to migration
- Add clearBrokerSecretKeys() to AuthenticationSettings.

Version 0.0.15
-------------
- Bug Fix : Adding null safety check to avoid crash on EmbeddedWebViewStrategy

Version 0.0.14
-------------
- Bug fix : Read user id from the request bundle for broker silent request.
- Add shouldResolveInterrupt field to parameters.

Version 0.0.12
-------------
- Broker V2 protocol support changes for v1 parity with ADAL.
- Introduced new bound service IMicrosoftAuthService for MSAL.
- Key Transfer changes from inactive broker
- Introduced various adapters to translate betwewn broker request and responses.
- Multiple bug fixes.

Version 0.0.10
-------------
- Adds support HTTP response caching
- Bugfixes:
    * Pass claims in non-joined acquireTokenSilentCall
    * Fixes the assertion check for IntuneAppProtectionPolicyRequiredException

Version 0.0.10-alpha
-------------
- Adds support for declared non-tfp B2C authorities
- Fix setting correct id token for B2C if v1 id token is returned
- Fix incorrect parsing of not_before as Date
- V2 Broker changes with MSAL (Alpha)

Version 0.0.9
-------------
- Bugfix: Resolves COMMON/#379
    * ClientInfo must implement Serializable so that ADAL/AuthenticationResult can be serialized.
- AndroidX Interop:
    * This release will not be code signed; Jetfier & AGP < 5.1.1 are failing to compile due to tooling bugs.
    * For more information see:
        - https://issuetracker.google.com/issues/115556774
        - https://issuetracker.google.com/issues/119183822

Version 0.0.8
-------------
- Bugfix: Resolves COMMON/#343
    * Fix the discrepancy on idToken claim of Account object in v1.15.1.
- Bugfix: Resolves MSAL/#517
	* Fix the bug caused by fragment parameter when extracting the redirect url.

Version 0.0.7
-------------
- Bugfix: Resolves MSAL/#418
    * Adds client_id, redirect_uri to refresh token requests (previously missing, yielding inconsistent behavior depending on account type).

Version 0.0.6
-------------
- Bugfix: Resolves MSAL/#420
    * Corrects an issue whereby expired access tokens can be returned from the cache

Version 0.0.5
-------------
Adding support for flight and slice parameters to authorization request.
Updates for supporting authority aliasing
Added new grant_type: refresh_token
Updated authorization request base builder to include all MSAL public API properties
Change from SignedJWT to JWT to support v1
Internal class renaming for improved IntelliSense support
Access token expiry calculation now supports ext_expires_on

Version 0.0.4
--------------
Add authority AzureActiveDirectoryOAuth2 Configuration and Strategy for Sovereign and PPE cloud support.
Fix for PPE Null Cloud when discovery metadata is malformed.

Version 0.0.3
--------------
- First release: Hello, World!
- Implementation of new unified cache schema
    * Omits a read/deletion API, as not needed for initial release
    * Ships with tests, unit + instrumented
- Implementation of refactored ADAL 'classic' cache
- Initial implementation of Strategy/Provider model for token acquisition
    * Partially complete, work-in-progress
- New Logger implementation
    * Uses ThreadLocal mechanism to track correlationIds
    * Supports logging arbitrary fields/JSON
    * Separate methods for PII/OII logging
- Initial Exception model implemented
    * BaseException + Client & Service subclasses
- Substantial portions of HTTP/S networking code migrated from ADAL & MSAL to this module<|MERGE_RESOLUTION|>--- conflicted
+++ resolved
@@ -1,14 +1,9 @@
 Version 2.1.1
 ----------
-<<<<<<< HEAD
-- Introduces result sharing to minimize duplicate_command errors
+- Introduces result sharing to minimize duplicate_command errors.
 - No longer query well known config to obtain token endpoint - build it manually instead
-=======
-- Introduces result sharing to minimize duplicate_command errors.
-- Device Code authorization endpoint is now sourced from .Well-Known config.
 - Improved null-safety in String comparisons.
 - Improved thread safety when querying cloud metadata.
->>>>>>> 483ec3a1
 
 Version 2.1.0
 ----------

V.Next
----------
<<<<<<< HEAD
- [MAJOR] Bumped MSAL Broker Protocol version to 8.0, GET_ACCOUNTS endpoint requires minimum_required_broker_protocol_version of 8.0+ to return an account constructed from PRT id token to FOCI apps. (#1771)
=======
- [MINOR] Add telemetry relay client (#1757)
>>>>>>> b8ea54b8
- [MAJOR] Adding YubiKit SDK, which requires Java Version 8 and will thus bump up Java version overall to 8; added keyboard flag to android:configChanges for all activities that could interact with a YubiKey. (#1729)
- [MINOR] Support WordApp local apk install in UI automation flows (#1732)
- [PATCH] Fix SDK Cancel when using authorization in current task (#1743)
- [MINOR] Added support for broadcasting to applications installed on the device. (#1744)
- [PATCH] Fix APPLICATION_CANCELLED by handling back button press (#1725)
- [PATCH] Added Base64 encode for the AuthorizationRequest state parameter (#1750)
- [PATCH] Fix missing authority_url when creating the authority audience (#1753)

Version 5.0.0
----------
- [MAJOR] Move IKeyStoreKeyManager and IDevicePopManager to common4j (#1683)
- [MINOR] Added support for broadcasting to applications installed on the device.

Version 4.2.0
----------
- [PATCH] Add exception handling in Content Provider strategy, for broker communication (#1722)
- [MINOR] Support TenantID value from eSTS in PKeyAuth flows (#1712)
- [MINOR] Implement cert loader for both multiple and legacy WPJ data store in PKeyAuth (#1711)

Version 4.1.0
----------
- [PATCH] Add null check to avoid NPE when checking for AccountTypesWithManagementDisabled (#1713)
- [MINOR] Add prompt=create support. (#1707)
- [PATCH] Clears client cert preferences so that multiple CBA login attempts can be completed in same session (#1688)
- [PATCH] Fixing potential deadlock state in executor service for interactive requests (#1696)
- [PATCH] Ensure consistent logging tags (#1701)
- [PATCH] Update gson version to 2.8.9 (#1694)
- [PATCH] Fix silent flow pkeyauth, add build param to disable silent flow timeout during debugging (#1687)
- [MINOR] Hook telemetry to LocalAuthenticationResult and BaseException (#1636)
- [PATCH] Fix accidental code change that disabled PoP for auth code grant flow (#1661)
- [MINOR] Add flighting parameters to commmandParameters (#1562)
- [MINOR] Add ropc command and ropc flow to BaseController (#1539)
- [PATCH] Move to commitNow() instead of commit() when removing authorization fragment from provided fragment manager.  Add exception handling/logging.  (#1695851)

Version 4.0.5
----------
- [PATCH] Ensure a device pop manager is provided when PoPAuthenticationScheme is requested of the broker (#1706)
- [MAJOR] Move IKeyStoreKeyManager and IDevicePopManager to common4j (#1683)

Version 4.0.4
----------
- [PATCH] Adding orientation flag to BrokerActivity android:configChanges to prevent it from getting restarted on orientation change (#1705)
- [PATCH] Correct setAttestationChallenge to provide null rather than empty byte array (#1700)

Version 4.0.3
----------
- [PATCH] Use default provider in Android for creating SSLContext's KeyManagerFactory (#1697, #1698)

Version 4.0.2
----------
- [PATCH] Port #1662 into the new common4j class - since StorageHelper is no longer used (#1689, #1690) 

Version 4.0.1
----------
- [MINOR] Update exception name to match older (pre-refactoring) value to avoid breaking older msal clients (#1668)
- [PATCH] Synchronize updating refresh token in cache (saving new and removing old) to avoid race condition (#1659)
- [PATCH] Remove unsafe key thumbprint generator (#1654)
- [PATCH] Move getUidFromHomeAccountId to common4j (from broker4j) + rename a constant (#1643)
- [PATCH] Make LocalBroadcaster.broadcast method to be asynchronous (#1639)
- [MAJOR] Rename LobalBroadcasterAliases to LocalBroadcasterAliases (#1584)
- [PATCH] Make it clear if adding a query param should overwrite or leave as is (#1581)
- [PATCH] Handle the scenario where broker activity is killed wrongly. (#1568)
- [MINOR] Add GetOsForMats to IDeviceMetadata (#1552)
- [MINOR] Enabling refresh_in feature (#1310)
- [PATCH] Msal removeAccount shouldn't invoke broker's removeAccount (#1336)
- [MAJOR] Move Utility classes (#1526)
- [MINOR] Telemetry for OneAUth (#1514, #1525)
- [MAJOR] Migrate CommandDispatcher to common4j (#1519)
- [MAJOR] Migrate BaseController to common4j (#1515)
- [MAJOR] Migrate *TokenCache classes to common4j
- [MAJOR] Migrate ISharedPreferencesFileManager to common4j (#1465)
- [MAJOR] Migrate Strategies and Parameters. (#1488)
- [MAJOR] Migrate AccountManager's Account (#1483)
- [MAJOR] Migrate Strategies part 1/2 (#1475)
- [MINOR] Move predefined key loader to common4j from common (#1477)
- [PATCH] Add method to check if two authorities belong to same cloud (#1471)
- [MINOR] Adds new cache encryption key migration API for OneAuth (#1464)
- [MAJOR] Migrate StorageHelper to common4j (#1450)
- [MAJOR] Migrate Exceptions from common to common4j (#1442)
- [PATCH] Fixing removeAccount method for msal cpp when the realm is empty (#1422)
- [MINOR] Migrate Requests/Responses (#1424)
- [MAJOR] Add SSL context support to UrlConnectionHttpClient(#1396)
- [MAJOR] Migrate AuthRequests to common4j (#1394)
- [MINOR] Migrate Device, ObjectMapper, ClockSkewManager and IHasExtraParameters to common4j (#1383)
- [MINOR] Migrate eSTS Telemetry to common4j (#1372)
- [PATCH] Fix/Suppress SpotBugs issue (#1367)
- [MINOR] Migrate HTTP Layer to common java lib. (#1347)
- [PATCH] Port eSTS telemetry layer to common-java (#1328)
- [MINOR] Added support for handling null taskAffinity.  InteractiveTokenCommmand now captures whether taskAFfinity is null and records taskId (#1282)
- [MINOR] Automate broker protocol version computation. (#1301)
- [MAJOR] New API on KeyAccessor (#1309)
- [PATCH] Fixes deprecated PackageInfo.signatures and PackageManager.GET_SIGNATURES (#1256)
- [MINOR] Converting Classic Azure DevOps Pipelines to YAML (#1274)
- [MINOR] Add common-java. Migrate Logger. (#1300)
- [PATCH] Add additional logic to support downlevel devices in KeyStoreAccessor (#1366)
- [PATCH] Adding codemarkers for usage in the Test cases of brokered and non-brokered Acquire Token silently scenarios. (#1185)
- [PATCH] Only hit cache once when loading x-tenant idtokens (#1385)
- [PATCH] Avoid unnecessary BAM-cache reload (#1426)
- [PATCH] Using singleton/LRU cached BAM-Cache implementation (#1420)
- [MINOR] Add a method to IDeviceMetadata to get all metadata as a String (#1433)
- [MINOR] Creates ICommonComponents for sharing interfaces across Android, Linux (including non-brokered components) (#1431)
- [PATCH] Avoid needless BAM-cache lookups for non-foci apps when doing cache discovery (#1427)
- [PATCH] Avoid multiple reads of BAM-Cache when inserting new data (#1429)
- [MAJOR] Relocate SSOStatesSerializer out of internal namespace (integration steps available at aka.ms/AAd2vt8) (#1448)
- [MINOR] Adds new Device#isDevicePoPSupported() API to test PoP compat + support for retrying key generation without requesting cert attestation (#1456)
- [MINOR] Move Account Manager User Data look-up constants from common, AADAuthenticator to common4j (#1486)
- [MAJOR] Removes support for SHA-384/512, MD5 w. RSA due to incompatibilities on certain devices (#1489)
- [MINOR] Implements a fix for sovereign cloud TSL scenarios (#1501)
- [MINOR] Add a method to allow for the setting of Fragment initial state (#1506)
- [PATCH] Clear asymmetric pop key on KeyPermanentlyInvalidatedException if occurs during signing (#1505)
- [PATCH] Modify MSAL-CPP injecting javascript loop (#1490)
- [MINOR] Migrate authorization completion callback to common4j (#1522)
- [PATCH] Remove deprecation logging in Logger class (#1502)
- [MINOR] Migrate broker application metadata cache to common4j (#1530)
- [PATCH] Replace unsafe TypeToken instance with TypeToken#getParameterized (#1485)
- [MINOR] Add more operation names to ArgumentException (#1553)
- [MINOR] Add msal linux sdk type (#1554)
- [PATCH] Fix extracting http response body (#1557)
- [PATCH] Fix print stack trace for Throwable in Logs (#1556)
- [PATCH] Support SSO token api (#1543)

Version 3.6.7
----------
- [PATCH] Add helper method to fix account id missing in msal get account (#1641)
- [PATCH] Avoid key overwriting for apps using shared user id (#1662)

Version 3.6.6
----------
- [PATCH] Remove unsafe key thumbprint generator (#1655)

Version 3.6.5
----------
- [PATCH] Fixing removeAccount method for msal cpp when the realm is empty (#1422)

Version 3.6.4
----------
- [PATCH] Fix race condition (#1609)
- [PATCH] Changes to handle IntuneAppProtectionException in common rather than broker (#1579)

Version 3.6.3
----------
- [PATCH] Add helper method to remove the metadataCache entry (#1593)

Version 3.6.2
----------
- [PATCH] Handle the scenario where broker activity is killed wrongly. (#1569)
- [PATCH] Fixing Redirect Uri for Authenticator App, when migrating to MSAL (#1567)

Version 3.6.1
----------
- [PATCH] Additional API for method to clear the singleton shared preferences cache
- [PATCH] Log and swallow failures from CustomTabsService unbind (#1549)
- [PATCH] Fix correlation id error
- [PATCH] Fix crash related to fall back to webview when no browser present

Version 3.6.0
----------
- [PATCH] Allow retry generation of Device PoP key without attempting attestation cert gen (#1456, #1507)
- [MAJOR/MINOR (Rebrand)] Please note! This is technically an API breaking change that we have elected to voluntarily ship as "MINOR" due to lack of usage. Removes support for SHA-384/512, MD5 w. RSA due to incompatibilities on certain devices (#1489, #1508)
- [MINOR] Increase visibility of internal SSOStateSerializer for OneAuth usage (integration steps available at aka.ms/AAd2vt8) (#1448, #1509)
- [MINOR] Add a method to allow for the setting of Fragment initial state (#1506, #1512)
- [MINOR] Adds ContentProvider Constants used for Intune ContentProvider call (#1513, #1657)
- [PATCH] Clear asymmetric pop key on KeyPermanentlyInvalidatedException if occurs during signing (#1505, #1517)
- [MINOR] Adds Intune Application specific ContentProvider Constants (#1521, #1513)

Version 3.5.0
----------
- [MINOR] Code changes for new OneAuth cache key migration API (#1464)
- [PATCH] Correct the production of JSON JWKs by the popManager code (#1479)

Version 3.4.5
----------
- [PATCH] Fix for misconfigured ADALOAuth2TokenCache, adds new SharedPreferencesFileManager that defaults to MODE_PRIVATE (#1444)
- [PATCH] Do not report network errors as authority validation errors (#1440)

Version 3.4.4
----------
- [MINOR] Introduce support for authorization activities to be performed in the Android Task as the Activity that was provided for an interactive request.
- [PATCH] Rev Nimbus version: 8.2 -> 9.9 (#1346)
- [PATCH] Perf: Avoid repeated calls to getCredentials() when loading from cache (#1334)
- [PATCH] Only hit cache once when loading x-tenant idtokens (#1385)
- [PATCH] Disregard pageload errors for the non-primary frame during interactive auth (#1357)
- [PATCH] Avoid unnecessary BAM-cache reload (#1439, cherry-picked from #1426)
- [PATCH] Concurrency fix: revert thread pool construction changes in CommandDispatcher (#1434)

Version 3.4.3
----------
- [PATCH] Revert connection detection change, disable throttling cache (#1351, #1353)

Version 3.4.2
----------
- [PATCH] Msal removeAccount shouldn't invoke broker's removeAccount (#1336)

Version 3.4.1
----------
- [PATCH] Adding checks to not cache certain ErrorCodes. (#1330, #1329)

Version 3.4.0
----------
- [MINOR] Enable optional refresh token in cache (#1294)
- [MINOR] Hide Switch Account in Broker interactive flows (#1284)
- [MINOR] Adds the ability for KeyAccessors to expose their manager (#1285)
- [MINOR] Propagate unknown parameters from the server (#1292)
- [MINOR] Adds new API support for the broker - SSO token and flight support (#1290)
- [MINOR] Elevates AndroidCommon Logger out of internal package (#1279)
- [MINOR] Automate broker protocol version computation. (#1301)

Version 3.3.1
----------
- [MINOR] Enables removeAccount api to remove account records from all environments (#1248)
- [PATCH] Improved performance of getAccounts() call by reducing number of cache round-trips (#1271)
- [PATCH] Perf: Use an Iterator over SharedPreferences entries via getAllFilteredByKey() (#1262)
- [MINOR] Fall back to browser view if we can't open custom tabs. (#1270)
- [MINOR] Adds plumbing for new API parameters to reach the token endpoint, new response data (#1266)
- [PATCH] Ensure the default connection service has a single callback instance (#1314)

Version 3.2.0
----------
- [PATCH] Fix interrupt flow when no login hint is provided (#1490)
- [MINOR] Added logging functionality to track the request status (#1237)
- [MINOR] Expand functionality for key store access (#1231)
- [MINOR] Implement an in-memory cache to avoid multiple decryptions of shared preferences (#1254)
- [PATCH] Fixes deprecated NetworkInfo class (#847)
- [MINOR] Device PoP keys are now generated with attestation flags and expose a certificate chain getter (#1247)
- [PATCH] Fix MSAL-CPP injecting javascript loop (#1238)
- [MINOR] Adds new API to support ADAL/MSAL migration off of AuthenticationSettings#setSecretKey to a 'managed key' generated by Common (#1244)

Version 3.1.2
----------
- [PATCH] Use requested claims as a cache key when overwriting an AT (#1225)
- [PATCH] Fix InteractiveRequest Bound Service backcompat (#1215)
- [MINOR] Adds support for cache property merging (#1224)
- [PATCH] Trim() Cache Lookup Input Parameters (#1228)
- [MINOR] Adds workaround for Mockito.openMocks() desugaring issue (#1229)
- [PATCH] Fix bug where duplicate BrokerApplicationMetadata entries could be created for a single app (#1232)
- [MINOR] Changes to Broker Validation to allow setting whether to trust debug brokers (prod brokers are always trusted).
- [MINOR] Adds support for launching Broker auth Activity without an Activity Context from OneAuth-MSAL by setting FLAG_ACTIVITY_NEW_TASK (#1236)
- [MINOR] Adds PRT storage support for MSALCPP (#1177)
- [PATCH] Replaced deprecated PackageInfo.versionCode with PackageInfoCompat.getLongVersionCode(packageInfo) (#1239)

Version 3.1.0
----------
- [PATCH] Discontinue using Settings.Secure.ANDROID_ID in telemetry. Instead, generate & cache a random GUID. (#1214)
- [MINOR] Add refresh_on to access tokens(#1190)
- [MINOR] Add requested_claims to access tokens, and allow credentials to be filtered by RC (#1187)
- [PATCH] Logging change: only log encryption key thumbprint if a key-change occurs (#1213)

Version 3.0.9
----------
- Sends CP version to ESTS and handle WebCP uri. (#1137)
- Check for eligible for caching when putting command in executing command map
- Expose IAccountCredentialCache for accessing lower-level cache functions.
- Adds unit test to verify .trim() behavior of cache keys.
- Make CacheRecord immutable, insist on NonNull AccountRecord (#1225).
- Bugfix for incorrect error code when cancelling requests (#1144).
- Remove initial about:blank page load when using WebView based auth.
- Log an informative error message when application redirect_uri does not match the broker's expected value (#1155).
- Remove connection close from http request to AUTHORIZATION_CODE_NOT_EXCHANGED_FOR_TOKEN issue on emulators.
- Replace deprecated HttpRequest.sendGet usage with HttpClient.get (#1038)
- Replace deprecated HttpRequest.sendPost usage with HttpClient.post (#1037)
- (MSALCPP) Validate ATs before persisting to the cache (#1192)
- Added explicit exceptions when access token, id token or refresh token, which are required are not included in the response.  (MSAL #563)
- Adds API23 WebViewClient#onReceivedError overload (#1197)
- Fixes for MFA setup using Authenticator app.


Version 3.0.8
----------
- Hardcode Teams Agent clientID/scope for FoCi call (#1140)
- (Make changes to) persist refresh token in joined flow. (#1130)

Version 3.0.7
----------
- Fix exception casting issue in CommandDispatcher (#1121)

Version 3.0.6
----------
- Expose expiresIn in MSAL Device Code flow callback (#1064)
- Removed constructor param for TokenShareUtility: MSA RefreshToken ingestion always queries WW /consumers.
- Added support for exporting public keys in the following formats:
    * X.509 SubjectPublicKeyInfo
    * JWK (RFC-7517)
- Added support for signing and verifying arbitrary String data with select RSA algorithms.
- Added support for multiple software/hardware backed RSA keys using AsymmetricKey, AsymmetricKeyFactory.
- Bugfix: Added a workaround for keypair generation on API < 23 devices using locales with non-Gregorian calendars. (#1075)
- Reordered Credential writing into the cache such that the old RT is cleaned up *after* the new RT is written.
- Fixed following Android 11 issues (#1095):
    * Unable to query package manager for and launch browsers that support custom tabs.
    * Unable to query package manager for and launch regular browsers that don’t support custom tabs.
    * Unable to query package manager for Broker apps installed on the device.
- Refactor IPC strategies
    - [Part 1] Separate communication logic from business logic (#1088)
    - [Part 2] Refactor Content Provider strategy (#1090)
    - [Part 3] Refactor AccountManager Strategy[IPC part 4] test cases for IPC strategies (#1092)
    - [Part 4] test cases for IPC strategies (#1093)
    - [Part 5.5] make changes to support the Broker API work (#1101)
- Make change to support Broker API's updateBrokerRT() functionality (#1107).
- Introduce a cache for Hello() protocol (#1108)
- Bumped MSAL Broker Protocol version to 6.0
- (Requires minimum_required_broker_protocol_version of 6.0+) Adds support for client_claims in PoP token requests.
- (Requires minimum_required_broker_protocol_version of 6.0+) Adds support for generating SignedHttpRequests (SHRs) without embedding an AT.

Version 3.0.4
----------
- Fix for duplicate_command caching bug due to Command permutation (#1055)

Version 3.0.3
----------
- Cut down logs (#1046)

Version 3.0.2
----------
- Added a check for UNSET OpenIdConnectPromptParameter value (#1042)

Version 3.0.1
----------
- Perform browser sign out on MSAL side (#1032)
- Removed constructor param for TokenShareUtility: MSA RefreshToken ingestion always queries WW /consumers. (#1022)
- Consider controllers while throttling (#1021)
- Allow changing of the progressBar color (#1020)
- Place cap on the number failed request data in Last Request Telemetry at any given time (#1018)
- Adding the OpenIdConnectPromptParameter field UNSET (#1013)

Version 2.1.1
----------
- Introduces result sharing to minimize duplicate_command errors.
- No longer query well known config to obtain token endpoint - build it manually instead.
- Improved null-safety in String comparisons.
- Improved thread safety when querying cloud metadata.
- Proguard configuration no longer keeps classes in common or nimbus, per request from Office.
- Improved logging for SSL errors to assist in troubleshooting.

Version 2.1.0
----------
- Moved broker controller and strategy classes to common for MSAL CPP brokered auth.
- Added support in common for Device Code Flow.
- Added app-name, app-version headers to /auth & /token requests.
- Added support for additional sub_errors returned by ESTS service for MSAL CPP support.
- Added BrokerActivity to common AndroidManifest.
- Caching in SharedPreferences now using apply() instead of synchronous commit() call.
- Bugfix for parsing Authority URLs.

Version 2.0.15
-----------
- Introduces additional tests for cache resiliency
- Fixes an encoding issue faced by devices configured for Turkish locale
- Bugfix for #963: Detect Broker Process during encryption/decryption

Version 2.0.14
-----------
- Functionally identical to 2.0.13 release
- Updates Device.java PRODUCT_VERSION property for MSAL 1.5.5 release

Version 2.0.13
-----------
- Create abstract b2c login component handler
- Changes to add enrollment id to the token request in the interrupt flow
- Catch JsonSyntaxException while performing ADAL -> MSAL migration
- Close 959 - Adds authentication_scheme property to ApiEvent
- Fix MSAL issue 1096 - Documentation updates

Version 2.0.12-hf1
-----------
- Catch JsonSyntaxException when attempting to migrate ADAL cache and malformed records are found.

Version 2.0.12
-----------
- Hotfix for NPE when sub_error is null.

Version 2.0.11
-----------
- Changes to delete RT on bad_token suberror.

Version 2.0.10
-----------
- Broker Content Provider changes
- Fix a null pointer for getFragmentManager.
- FOCI support for local MSAL.
- Proguard consumer rules addition.
- Roboelectric version update.
- HttpRequest changes for MSAL CPP.

Version 2.0.9
------------
- Add constant for email scope (fix ad-accounts#1291)
- Move canUseAccountManagerOperation() to common.
- Support null 'm' & 'p' claims in SHRs (#899)
- Resolves naming issue around power optimization flag (#907)
- Changing log level of few logs to reduce noise in broker

Version 2.0.8
------------
- Fix to add the throwIfNetworkNotAvailable API back for ADAL back compat.

Version 2.0.7
------------
- This version is incompatible with ADAL due a breaking API change. It's is fixed in 2.0.8.
- Added throttling
- Added Dual Client Stack support for FoCI apps
- Added support to compress broker payload using GZIP
- Added flag to enable/disable power optimization check
- Removed check for usage stat manager to determine if network is disabled
- Project wide internal code refactoring using Lombok

Version 2.0.6
------------
- Use fixed thread pool for silent requests
- Add API ID Constants for MSAL Single Account PCA overloads
- Add event strings for FLW telemetry

Version 2.0.5
------------
- Adds support for multiple IdToken lookups in a single call when dual stacking with FoCi (common#871)
- Implements Client Clock Skew Mitigation for AT/PoP.
- ESTS telemetry V2.
- Fix for msal#963
    * onCancel callback not called when Browser is used.
- Returns MDM_REQUIRED when the user clicks on an MDM link in the webview.
- Adds dual screen support.

Version 2.0.3
------------
- Fix to use default scopes on request to determine foci app
- Fix fragment state issue (#838), (#839)

Version 2.0.2
------------
- Fix for MSAL #920, 924, 935, 940
    * Crash due to error receiving CANCEL broadcast

Version 2.0.1
------------
- Adds support for AT/PoP
- Fix for common#823
    * CANCEL_INTERACTIVE_REQUEST broadcast not working.

Version 1.0.15
------------
- Fix for msal#915
    * Incorrect id_token returned for B2C app with multiple policies
- Fix for msal#916
    * WebView calls loadUrl multiple times over lifecycle
- Fix for msal#921
    * WebView displays error when connectivity lost
- Fix for msal#904
    * AT caching logic change for scope intersection
- MSAL Enhancement: WebView zoom controls are now configurable

Version 1.0.14
------------
- Logging improvements.
- Fixed issue #770.
- Added Fragment support in WebView flow.

Version 1.0.13-hf1
------------
- Fixed issue #882 in MSAL.

Version 1.0.13
------------
- Resolving PoP backcompat issue.
- Fixed issue #859 in MSAL.

Version 1.0.12
------------
- Refactored and improved ests telemetry flush call and telemetry caching logic.
- Fixed ests telemetry memory leak.
- Added null check for optional parameter prompt.
- Added telemetry event in StorageHelper.
- Fixed cloud url returning wrong url if authority specified in configuration.
- Fixed issue #709 and #718.
- Fixed multiple cloud support in MSAL with Broker.
- Enabled MSAL-Broker communication via AccountManager.

Version 1.0.9-hf1
------------
- Hot fix release.
- Logging fixes.

Version 1.0.9
------------
- Disable command caching.

Version 1.0.8
------------
- Command caching and Throttling requests related changes.
- Client Capabilities support related changes.
- Server side telemetry changes.
- Lock the cache during read/writes.
- Fix to remove defaulting BadError on the ClientException in AdalResultAdapter.
- Add IOException translation to AdalBrokerResultAdapter.
- Fixes Telemetry thread issues and NullPointerExceptions.
- Fix WebView SDK28 issue.
- Refactor code to support FLW command migration
- Get Correlation id from Operation parameters if available.
- Fixed minor bugs as needed.
- Added more robolectric tests.
- Artifact for Broker 3.1.4 release.

Version 1.0.7
------------
MSAL GA Artifact.

Version 1.0.6
-------------
Fix Concurrent exception issue in Telemetry emit.

Version 1.0.5
-------------
- Updated MSAL version in common to 1.0.0

Version 1.0.4
-------------
- Artifact for MSAL GA
- AndroidX changes included.

Version 1.0.3
-------------
- Fix Null pointer on Authorixation Request builder.

Version 1.0.0
-------------
- Broker V2 support with MSAL
- TenantProfile support
- FLW support
- Multiple Bug Fixes.
- Initial release with MSAL GA support.

Version 0.0.20
-------------
Fix Ntlm challenge issue.

Version 0.0.18
-------------
-BugFix : Complete the auth request as cancel if the activity is destroyed

Version 0.0.17
-------------
- BugFix : Fix for foci lookup issue relative to migration
- Add clearBrokerSecretKeys() to AuthenticationSettings.

Version 0.0.15
-------------
- Bug Fix : Adding null safety check to avoid crash on EmbeddedWebViewStrategy

Version 0.0.14
-------------
- Bug fix : Read user id from the request bundle for broker silent request.
- Add shouldResolveInterrupt field to parameters.

Version 0.0.12
-------------
- Broker V2 protocol support changes for v1 parity with ADAL.
- Introduced new bound service IMicrosoftAuthService for MSAL.
- Key Transfer changes from inactive broker
- Introduced various adapters to translate betwewn broker request and responses.
- Multiple bug fixes.

Version 0.0.10
-------------
- Adds support HTTP response caching
- Bugfixes:
    * Pass claims in non-joined acquireTokenSilentCall
    * Fixes the assertion check for IntuneAppProtectionPolicyRequiredException

Version 0.0.10-alpha
-------------
- Adds support for declared non-tfp B2C authorities
- Fix setting correct id token for B2C if v1 id token is returned
- Fix incorrect parsing of not_before as Date
- V2 Broker changes with MSAL (Alpha)

Version 0.0.9
-------------
- Bugfix: Resolves COMMON/#379
    * ClientInfo must implement Serializable so that ADAL/AuthenticationResult can be serialized.
- AndroidX Interop:
    * This release will not be code signed; Jetfier & AGP < 5.1.1 are failing to compile due to tooling bugs.
    * For more information see:
        - https://issuetracker.google.com/issues/115556774
        - https://issuetracker.google.com/issues/119183822

Version 0.0.8
-------------
- Bugfix: Resolves COMMON/#343
    * Fix the discrepancy on idToken claim of Account object in v1.15.1.
- Bugfix: Resolves MSAL/#517
	* Fix the bug caused by fragment parameter when extracting the redirect url.

Version 0.0.7
-------------
- Bugfix: Resolves MSAL/#418
    * Adds client_id, redirect_uri to refresh token requests (previously missing, yielding inconsistent behavior depending on account type).

Version 0.0.6
-------------
- Bugfix: Resolves MSAL/#420
    * Corrects an issue whereby expired access tokens can be returned from the cache

Version 0.0.5
-------------
Adding support for flight and slice parameters to authorization request.
Updates for supporting authority aliasing
Added new grant_type: refresh_token
Updated authorization request base builder to include all MSAL public API properties
Change from SignedJWT to JWT to support v1
Internal class renaming for improved IntelliSense support
Access token expiry calculation now supports ext_expires_on

Version 0.0.4
--------------
Add authority AzureActiveDirectoryOAuth2 Configuration and Strategy for Sovereign and PPE cloud support.
Fix for PPE Null Cloud when discovery metadata is malformed.

Version 0.0.3
--------------
- First release: Hello, World!
- Implementation of new unified cache schema
    * Omits a read/deletion API, as not needed for initial release
    * Ships with tests, unit + instrumented
- Implementation of refactored ADAL 'classic' cache
- Initial implementation of Strategy/Provider model for token acquisition
    * Partially complete, work-in-progress
- New Logger implementation
    * Uses ThreadLocal mechanism to track correlationIds
    * Supports logging arbitrary fields/JSON
    * Separate methods for PII/OII logging
- Initial Exception model implemented
    * BaseException + Client & Service subclasses
- Substantial portions of HTTP/S networking code migrated from ADAL & MSAL to this module<|MERGE_RESOLUTION|>--- conflicted
+++ resolved
@@ -1,10 +1,7 @@
 V.Next
 ----------
-<<<<<<< HEAD
 - [MAJOR] Bumped MSAL Broker Protocol version to 8.0, GET_ACCOUNTS endpoint requires minimum_required_broker_protocol_version of 8.0+ to return an account constructed from PRT id token to FOCI apps. (#1771)
-=======
 - [MINOR] Add telemetry relay client (#1757)
->>>>>>> b8ea54b8
 - [MAJOR] Adding YubiKit SDK, which requires Java Version 8 and will thus bump up Java version overall to 8; added keyboard flag to android:configChanges for all activities that could interact with a YubiKey. (#1729)
 - [MINOR] Support WordApp local apk install in UI automation flows (#1732)
 - [PATCH] Fix SDK Cancel when using authorization in current task (#1743)

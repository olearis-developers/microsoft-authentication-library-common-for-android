V.Next
----------
- [MINOR] Migrate HTTP Layer to common java lib. (#1347)
- [PATCH] Port eSTS telemetry layer to common-java (#1328)
- [MINOR] Added support for handling null taskAffinity.  InteractiveTokenCommmand now captures whether taskAFfinity is null and records taskId (#1282)
- [MINOR] Automate broker protocol version computation. (#1301)
- [MAJOR] New API on KeyAccessor (#1309)
- [PATCH] Fixes deprecated PackageInfo.signatures and PackageManager.GET_SIGNATURES (#1256)
- [MINOR] Converting Classic Azure DevOps Pipelines to YAML (#1274)
<<<<<<< HEAD
- [MINOR] Add common-java. Migrate Logger. (#1300)
- [PATCH] Adding checks to not cache certain ErrorCodes. (#1330)
- [MINOR] Renaming BrokerData to AppData
=======
- [PATCH] Add common-java. Migrate Logger. (#1300)
- [PATCH] Perf: Avoid repeated calls to getCredentials() when loading from cache (#1334)
- [PATCH] Rev Nimbus version: 8.2 -> 9.9 (#1346)
- [PATCH] Disregard pageload errors for the non-primary frame during interactive auth (#1357)

Version 3.4.3
----------
- [PATCH] Revert connection detection change, disable throttling cache (#1351, #1353)

Version 3.4.2
----------
- [PATCH] Msal removeAccount shouldn't invoke broker's removeAccount (#1336)

Version 3.4.1
----------
- [PATCH] Adding checks to not cache certain ErrorCodes. (#1330, #1329)
>>>>>>> 72a77062

Version 3.4.0
----------
- [MINOR] Enable optional refresh token in cache (#1294)
- [MINOR] Hide Switch Account in Broker interactive flows (#1284)
- [MINOR] Adds the ability for KeyAccessors to expose their manager (#1285)
- [MINOR] Propagate unknown parameters from the server (#1292)
- [MINOR] Adds new API support for the broker - SSO token and flight support (#1290)
- [MINOR] Elevates AndroidCommon Logger out of internal package (#1279)
- [MINOR] Automate broker protocol version computation. (#1301)

Version 3.3.1
----------
- [MINOR] Enables removeAccount api to remove account records from all environments (#1248)
- [PATCH] Improved performance of getAccounts() call by reducing number of cache round-trips (#1271)
- [PATCH] Perf: Use an Iterator over SharedPreferences entries via getAllFilteredByKey() (#1262)
- [MINOR] Fall back to browser view if we can't open custom tabs. (#1270)
- [MINOR] Adds plumbing for new API parameters to reach the token endpoint, new response data (#1266)
- [PATCH] Ensure the default connection service has a single callback instance (#1314)

Version 3.2.0
----------
- [PATCH] Fix interrupt flow when no login hint is provided (#1490)
- [MINOR] Added logging functionality to track the request status (#1237)
- [MINOR] Expand functionality for key store access (#1231)
- [MINOR] Implement an in-memory cache to avoid multiple decryptions of shared preferences (#1254)
- [PATCH] Fixes deprecated NetworkInfo class (#847)
- [MINOR] Device PoP keys are now generated with attestation flags and expose a certificate chain getter (#1247)
- [PATCH] Fix MSAL-CPP injecting javascript loop (#1238)
- [MINOR] Adds new API to support ADAL/MSAL migration off of AuthenticationSettings#setSecretKey to a 'managed key' generated by Common (#1244)

Version 3.1.2
----------
- [PATCH] Use requested claims as a cache key when overwriting an AT (#1225)
- [PATCH] Fix InteractiveRequest Bound Service backcompat (#1215)
- [MINOR] Adds support for cache property merging (#1224)
- [PATCH] Trim() Cache Lookup Input Parameters (#1228)
- [MINOR] Adds workaround for Mockito.openMocks() desugaring issue (#1229)
- [PATCH] Fix bug where duplicate BrokerApplicationMetadata entries could be created for a single app (#1232)
- [MINOR] Changes to Broker Validation to allow setting whether to trust debug brokers (prod brokers are always trusted).
- [MINOR] Adds support for launching Broker auth Activity without an Activity Context from OneAuth-MSAL by setting FLAG_ACTIVITY_NEW_TASK (#1236)
- [MINOR] Adds PRT storage support for MSALCPP (#1177)
- [PATCH] Replaced deprecated PackageInfo.versionCode with PackageInfoCompat.getLongVersionCode(packageInfo) (#1239)

Version 3.1.0
----------
- [PATCH] Discontinue using Settings.Secure.ANDROID_ID in telemetry. Instead, generate & cache a random GUID. (#1214)
- [MINOR] Add refresh_on to access tokens(#1190)
- [MINOR] Add requested_claims to access tokens, and allow credentials to be filtered by RC (#1187)
- [PATCH] Logging change: only log encryption key thumbprint if a key-change occurs (#1213)

Version 3.0.9
----------
- Sends CP version to ESTS and handle WebCP uri. (#1137)
- Check for eligible for caching when putting command in executing command map
- Expose IAccountCredentialCache for accessing lower-level cache functions.
- Adds unit test to verify .trim() behavior of cache keys.
- Make CacheRecord immutable, insist on NonNull AccountRecord (#1225).
- Bugfix for incorrect error code when cancelling requests (#1144).
- Remove initial about:blank page load when using WebView based auth.
- Log an informative error message when application redirect_uri does not match the broker's expected value (#1155).
- Remove connection close from http request to AUTHORIZATION_CODE_NOT_EXCHANGED_FOR_TOKEN issue on emulators.
- Replace deprecated HttpRequest.sendGet usage with HttpClient.get (#1038)
- Replace deprecated HttpRequest.sendPost usage with HttpClient.post (#1037)
- (MSALCPP) Validate ATs before persisting to the cache (#1192)
- Added explicit exceptions when access token, id token or refresh token, which are required are not included in the response.  (MSAL #563)
- Adds API23 WebViewClient#onReceivedError overload (#1197)
- Fixes for MFA setup using Authenticator app.


Version 3.0.8
----------
- Hardcode Teams Agent clientID/scope for FoCi call (#1140)
- (Make changes to) persist refresh token in joined flow. (#1130)

Version 3.0.7
----------
- Fix exception casting issue in CommandDispatcher (#1121)

Version 3.0.6
----------
- Expose expiresIn in MSAL Device Code flow callback (#1064)
- Removed constructor param for TokenShareUtility: MSA RefreshToken ingestion always queries WW /consumers.
- Added support for exporting public keys in the following formats:
    * X.509 SubjectPublicKeyInfo
    * JWK (RFC-7517)
- Added support for signing and verifying arbitrary String data with select RSA algorithms.
- Added support for multiple software/hardware backed RSA keys using AsymmetricKey, AsymmetricKeyFactory.
- Bugfix: Added a workaround for keypair generation on API < 23 devices using locales with non-Gregorian calendars. (#1075)
- Reordered Credential writing into the cache such that the old RT is cleaned up *after* the new RT is written.
- Fixed following Android 11 issues (#1095):
    * Unable to query package manager for and launch browsers that support custom tabs.
    * Unable to query package manager for and launch regular browsers that don’t support custom tabs.
    * Unable to query package manager for Broker apps installed on the device.
- Refactor IPC strategies
    - [Part 1] Separate communication logic from business logic (#1088)
    - [Part 2] Refactor Content Provider strategy (#1090)
    - [Part 3] Refactor AccountManager Strategy[IPC part 4] test cases for IPC strategies (#1092)
    - [Part 4] test cases for IPC strategies (#1093)
    - [Part 5.5] make changes to support the Broker API work (#1101)
- Make change to support Broker API's updateBrokerRT() functionality (#1107).
- Introduce a cache for Hello() protocol (#1108)
- Bumped MSAL Broker Protocol version to 6.0
- (Requires minimum_required_broker_protocol_version of 6.0+) Adds support for client_claims in PoP token requests.
- (Requires minimum_required_broker_protocol_version of 6.0+) Adds support for generating SignedHttpRequests (SHRs) without embedding an AT.

Version 3.0.4
----------
- Fix for duplicate_command caching bug due to Command permutation (#1055)

Version 3.0.3
----------
- Cut down logs (#1046)

Version 3.0.2
----------
- Added a check for UNSET OpenIdConnectPromptParameter value (#1042)

Version 3.0.1
----------
- Perform browser sign out on MSAL side (#1032)
- Removed constructor param for TokenShareUtility: MSA RefreshToken ingestion always queries WW /consumers. (#1022)
- Consider controllers while throttling (#1021)
- Allow changing of the progressBar color (#1020)
- Place cap on the number failed request data in Last Request Telemetry at any given time (#1018)
- Adding the OpenIdConnectPromptParameter field UNSET (#1013)

Version 2.1.1
----------
- Introduces result sharing to minimize duplicate_command errors.
- No longer query well known config to obtain token endpoint - build it manually instead.
- Improved null-safety in String comparisons.
- Improved thread safety when querying cloud metadata.
- Proguard configuration no longer keeps classes in common or nimbus, per request from Office.
- Improved logging for SSL errors to assist in troubleshooting.

Version 2.1.0
----------
- Moved broker controller and strategy classes to common for MSAL CPP brokered auth.
- Added support in common for Device Code Flow.
- Added app-name, app-version headers to /auth & /token requests.
- Added support for additional sub_errors returned by ESTS service for MSAL CPP support.
- Added BrokerActivity to common AndroidManifest.
- Caching in SharedPreferences now using apply() instead of synchronous commit() call.
- Bugfix for parsing Authority URLs.

Version 2.0.15
-----------
- Introduces additional tests for cache resiliency
- Fixes an encoding issue faced by devices configured for Turkish locale
- Bugfix for #963: Detect Broker Process during encryption/decryption

Version 2.0.14
-----------
- Functionally identical to 2.0.13 release
- Updates Device.java PRODUCT_VERSION property for MSAL 1.5.5 release

Version 2.0.13
-----------
- Create abstract b2c login component handler
- Changes to add enrollment id to the token request in the interrupt flow
- Catch JsonSyntaxException while performing ADAL -> MSAL migration
- Close 959 - Adds authentication_scheme property to ApiEvent
- Fix MSAL issue 1096 - Documentation updates

Version 2.0.12-hf1
-----------
- Catch JsonSyntaxException when attempting to migrate ADAL cache and malformed records are found.

Version 2.0.12
-----------
- Hotfix for NPE when sub_error is null.

Version 2.0.11
-----------
- Changes to delete RT on bad_token suberror.

Version 2.0.10
-----------
- Broker Content Provider changes
- Fix a null pointer for getFragmentManager.
- FOCI support for local MSAL.
- Proguard consumer rules addition.
- Roboelectric version update.
- HttpRequest changes for MSAL CPP.

Version 2.0.9
------------
- Add constant for email scope (fix ad-accounts#1291)
- Move canUseAccountManagerOperation() to common.
- Support null 'm' & 'p' claims in SHRs (#899)
- Resolves naming issue around power optimization flag (#907)
- Changing log level of few logs to reduce noise in broker

Version 2.0.8
------------
- Fix to add the throwIfNetworkNotAvailable API back for ADAL back compat.

Version 2.0.7
------------
- This version is incompatible with ADAL due a breaking API change. It's is fixed in 2.0.8.
- Added throttling
- Added Dual Client Stack support for FoCI apps
- Added support to compress broker payload using GZIP
- Added flag to enable/disable power optimization check
- Removed check for usage stat manager to determine if network is disabled
- Project wide internal code refactoring using Lombok

Version 2.0.6
------------
- Use fixed thread pool for silent requests
- Add API ID Constants for MSAL Single Account PCA overloads
- Add event strings for FLW telemetry

Version 2.0.5
------------
- Adds support for multiple IdToken lookups in a single call when dual stacking with FoCi (common#871)
- Implements Client Clock Skew Mitigation for AT/PoP.
- ESTS telemetry V2.
- Fix for msal#963
    * onCancel callback not called when Browser is used.
- Returns MDM_REQUIRED when the user clicks on an MDM link in the webview.
- Adds dual screen support.

Version 2.0.3
------------
- Fix to use default scopes on request to determine foci app
- Fix fragment state issue (#838), (#839)

Version 2.0.2
------------
- Fix for MSAL #920, 924, 935, 940
    * Crash due to error receiving CANCEL broadcast

Version 2.0.1
------------
- Adds support for AT/PoP
- Fix for common#823
    * CANCEL_INTERACTIVE_REQUEST broadcast not working.

Version 1.0.15
------------
- Fix for msal#915
    * Incorrect id_token returned for B2C app with multiple policies
- Fix for msal#916
    * WebView calls loadUrl multiple times over lifecycle
- Fix for msal#921
    * WebView displays error when connectivity lost
- Fix for msal#904
    * AT caching logic change for scope intersection
- MSAL Enhancement: WebView zoom controls are now configurable

Version 1.0.14
------------
- Logging improvements.
- Fixed issue #770.
- Added Fragment support in WebView flow.

Version 1.0.13-hf1
------------
- Fixed issue #882 in MSAL.

Version 1.0.13
------------
- Resolving PoP backcompat issue.
- Fixed issue #859 in MSAL.

Version 1.0.12
------------
- Refactored and improved ests telemetry flush call and telemetry caching logic.
- Fixed ests telemetry memory leak.
- Added null check for optional parameter prompt.
- Added telemetry event in StorageHelper.
- Fixed cloud url returning wrong url if authority specified in configuration.
- Fixed issue #709 and #718.
- Fixed multiple cloud support in MSAL with Broker.
- Enabled MSAL-Broker communication via AccountManager.

Version 1.0.9-hf1
------------
- Hot fix release.
- Logging fixes.

Version 1.0.9
------------
- Disable command caching.

Version 1.0.8
------------
- Command caching and Throttling requests related changes.
- Client Capabilities support related changes.
- Server side telemetry changes.
- Lock the cache during read/writes.
- Fix to remove defaulting BadError on the ClientException in AdalResultAdapter.
- Add IOException translation to AdalBrokerResultAdapter.
- Fixes Telemetry thread issues and NullPointerExceptions.
- Fix WebView SDK28 issue.
- Refactor code to support FLW command migration
- Get Correlation id from Operation parameters if available.
- Fixed minor bugs as needed.
- Added more robolectric tests.
- Artifact for Broker 3.1.4 release.

Version 1.0.7
------------
MSAL GA Artifact.

Version 1.0.6
-------------
Fix Concurrent exception issue in Telemetry emit.

Version 1.0.5
-------------
- Updated MSAL version in common to 1.0.0

Version 1.0.4
-------------
- Artifact for MSAL GA
- AndroidX changes included.

Version 1.0.3
-------------
- Fix Null pointer on Authorixation Request builder.

Version 1.0.0
-------------
- Broker V2 support with MSAL
- TenantProfile support
- FLW support
- Multiple Bug Fixes.
- Initial release with MSAL GA support.

Version 0.0.20
-------------
Fix Ntlm challenge issue.

Version 0.0.18
-------------
-BugFix : Complete the auth request as cancel if the activity is destroyed

Version 0.0.17
-------------
- BugFix : Fix for foci lookup issue relative to migration
- Add clearBrokerSecretKeys() to AuthenticationSettings.

Version 0.0.15
-------------
- Bug Fix : Adding null safety check to avoid crash on EmbeddedWebViewStrategy

Version 0.0.14
-------------
- Bug fix : Read user id from the request bundle for broker silent request.
- Add shouldResolveInterrupt field to parameters.

Version 0.0.12
-------------
- Broker V2 protocol support changes for v1 parity with ADAL.
- Introduced new bound service IMicrosoftAuthService for MSAL.
- Key Transfer changes from inactive broker
- Introduced various adapters to translate betwewn broker request and responses.
- Multiple bug fixes.

Version 0.0.10
-------------
- Adds support HTTP response caching
- Bugfixes:
    * Pass claims in non-joined acquireTokenSilentCall
    * Fixes the assertion check for IntuneAppProtectionPolicyRequiredException

Version 0.0.10-alpha
-------------
- Adds support for declared non-tfp B2C authorities
- Fix setting correct id token for B2C if v1 id token is returned
- Fix incorrect parsing of not_before as Date
- V2 Broker changes with MSAL (Alpha)

Version 0.0.9
-------------
- Bugfix: Resolves COMMON/#379
    * ClientInfo must implement Serializable so that ADAL/AuthenticationResult can be serialized.
- AndroidX Interop:
    * This release will not be code signed; Jetfier & AGP < 5.1.1 are failing to compile due to tooling bugs.
    * For more information see:
        - https://issuetracker.google.com/issues/115556774
        - https://issuetracker.google.com/issues/119183822

Version 0.0.8
-------------
- Bugfix: Resolves COMMON/#343
    * Fix the discrepancy on idToken claim of Account object in v1.15.1.
- Bugfix: Resolves MSAL/#517
	* Fix the bug caused by fragment parameter when extracting the redirect url.

Version 0.0.7
-------------
- Bugfix: Resolves MSAL/#418
    * Adds client_id, redirect_uri to refresh token requests (previously missing, yielding inconsistent behavior depending on account type).

Version 0.0.6
-------------
- Bugfix: Resolves MSAL/#420
    * Corrects an issue whereby expired access tokens can be returned from the cache

Version 0.0.5
-------------
Adding support for flight and slice parameters to authorization request.
Updates for supporting authority aliasing
Added new grant_type: refresh_token
Updated authorization request base builder to include all MSAL public API properties
Change from SignedJWT to JWT to support v1
Internal class renaming for improved IntelliSense support
Access token expiry calculation now supports ext_expires_on

Version 0.0.4
--------------
Add authority AzureActiveDirectoryOAuth2 Configuration and Strategy for Sovereign and PPE cloud support.
Fix for PPE Null Cloud when discovery metadata is malformed.

Version 0.0.3
--------------
- First release: Hello, World!
- Implementation of new unified cache schema
    * Omits a read/deletion API, as not needed for initial release
    * Ships with tests, unit + instrumented
- Implementation of refactored ADAL 'classic' cache
- Initial implementation of Strategy/Provider model for token acquisition
    * Partially complete, work-in-progress
- New Logger implementation
    * Uses ThreadLocal mechanism to track correlationIds
    * Supports logging arbitrary fields/JSON
    * Separate methods for PII/OII logging
- Initial Exception model implemented
    * BaseException + Client & Service subclasses
- Substantial portions of HTTP/S networking code migrated from ADAL & MSAL to this module<|MERGE_RESOLUTION|>--- conflicted
+++ resolved
@@ -7,11 +7,8 @@
 - [MAJOR] New API on KeyAccessor (#1309)
 - [PATCH] Fixes deprecated PackageInfo.signatures and PackageManager.GET_SIGNATURES (#1256)
 - [MINOR] Converting Classic Azure DevOps Pipelines to YAML (#1274)
-<<<<<<< HEAD
-- [MINOR] Add common-java. Migrate Logger. (#1300)
 - [PATCH] Adding checks to not cache certain ErrorCodes. (#1330)
-- [MINOR] Renaming BrokerData to AppData
-=======
+- [MINOR] Renaming BrokerData to AppData (#1326)
 - [PATCH] Add common-java. Migrate Logger. (#1300)
 - [PATCH] Perf: Avoid repeated calls to getCredentials() when loading from cache (#1334)
 - [PATCH] Rev Nimbus version: 8.2 -> 9.9 (#1346)
@@ -28,7 +25,6 @@
 Version 3.4.1
 ----------
 - [PATCH] Adding checks to not cache certain ErrorCodes. (#1330, #1329)
->>>>>>> 72a77062
 
 Version 3.4.0
 ----------

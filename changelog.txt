--- conflicted
+++ resolved
@@ -1,11 +1,8 @@
 vNext
 ----------
-<<<<<<< HEAD
-- Add requested_claims to access tokens, and allow credentials to be filtered by RC
-=======
-
+
+- Add requested_claims to access tokens, and allow credentials to be filtered by RC (#1187)
 - Sends CP version to ESTS and handle WebCP uri. (#1137)
->>>>>>> 9276c115
 - Check for eligible for caching when putting command in executing command map
 - Expose IAccountCredentialCache for accessing lower-level cache functions.
 - Adds unit test to verify .trim() behavior of cache keys.

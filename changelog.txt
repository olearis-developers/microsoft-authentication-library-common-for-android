V.Next
----------
<<<<<<< HEAD
- [MAJOR] Migrate ISharedPreferencesFileManager to common4j (#1465)
=======
- [MAJOR] Migrate Strategies and Parameters. (#1488)
>>>>>>> 755af150
- [MAJOR] Migrate AccountManager's Account (#1483)
- [MAJOR] Migrate Strategies part 1/2 (#1475)
- [MINOR] Move predefined key loader to common4j from common (#1477)
- [PATCH] Add method to check if two authorities belong to same cloud (#1471)
- [MINOR] Adds new cache encryption key migration API for OneAuth (#1464)
- [MAJOR] Migrate StorageHelper to common4j (#1450)
- [MAJOR] Migrate Exceptions from common to common4j (#1442)
- [PATCH] Fixing removeAccount method for msal cpp when the realm is empty (#1422)
- [MINOR] Migrate Requests/Responses (#1424)
- [MAJOR] Add SSL context support to UrlConnectionHttpClient(#1396)
- [MAJOR] Migrate AuthRequests to common4j (#1394)
- [MINOR] Migrate Device, ObjectMapper, ClockSkewManager and IHasExtraParameters to common4j (#1383)
- [MINOR] Migrate eSTS Telemetry to common4j (#1372)
- [PATCH] Fix/Suppress SpotBugs issue (#1367)
- [MINOR] Migrate HTTP Layer to common java lib. (#1347)
- [PATCH] Port eSTS telemetry layer to common-java (#1328)
- [MINOR] Added support for handling null taskAffinity.  InteractiveTokenCommmand now captures whether taskAFfinity is null and records taskId (#1282)
- [MINOR] Automate broker protocol version computation. (#1301)
- [MAJOR] New API on KeyAccessor (#1309)
- [PATCH] Fixes deprecated PackageInfo.signatures and PackageManager.GET_SIGNATURES (#1256)
- [MINOR] Converting Classic Azure DevOps Pipelines to YAML (#1274)
- [MINOR] Add common-java. Migrate Logger. (#1300)
- [PATCH] Add additional logic to support downlevel devices in KeyStoreAccessor (#1366)
- [PATCH] Adding codemarkers for usage in the Test cases of brokered and non-brokered Acquire Token silently scenarios. (#1185)
- [PATCH] Only hit cache once when loading x-tenant idtokens (#1385)
- [PATCH] Avoid unnecessary BAM-cache reload (#1426)
- [PATCH] Using singleton/LRU cached BAM-Cache implementation (#1420)
- [MINOR] Add a method to IDeviceMetadata to get all metadata as a String (#1433)
- [MINOR] Creates ICommonComponents for sharing interfaces across Android, Linux (including non-brokered components) (#1431)
- [PATCH] Avoid needless BAM-cache lookups for non-foci apps when doing cache discovery (#1427)
- [PATCH] Avoid multiple reads of BAM-Cache when inserting new data (#1429)
- [MAJOR] Relocate SSOStatesSerializer out of internal namespace (integration steps available at aka.ms/AAd2vt8) (#1448)
- [MINOR] Adds new Device#isDevicePoPSupported() API to test PoP compat + support for retrying key generation without requesting cert attestation (#1456)
- [MINOR] Move Account Manager User Data look-up constants from common, AADAuthenticator to common4j (#1486)
- [MAJOR] Removes support for SHA-384/512, MD5 w. RSA due to incompatibilities on certain devices (#1489)

Version 3.4.5
----------
- [PATCH] Fix for misconfigured ADALOAuth2TokenCache, adds new SharedPreferencesFileManager that defaults to MODE_PRIVATE (#1444)

Version 3.4.4
----------
- [MINOR] Introduce support for authorization activities to be performed in the Android Task as the Activity that was provided for an interactive request.
- [PATCH] Rev Nimbus version: 8.2 -> 9.9 (#1346)
- [PATCH] Perf: Avoid repeated calls to getCredentials() when loading from cache (#1334)
- [PATCH] Only hit cache once when loading x-tenant idtokens (#1385)
- [PATCH] Disregard pageload errors for the non-primary frame during interactive auth (#1357)
- [PATCH] Avoid unnecessary BAM-cache reload (#1439, cherry-picked from #1426)
- [PATCH] Concurrency fix: revert thread pool construction changes in CommandDispatcher (#1434)

Version 3.4.3
----------
- [PATCH] Revert connection detection change, disable throttling cache (#1351, #1353)

Version 3.4.2
----------
- [PATCH] Msal removeAccount shouldn't invoke broker's removeAccount (#1336)

Version 3.4.1
----------
- [PATCH] Adding checks to not cache certain ErrorCodes. (#1330, #1329)

Version 3.4.0
----------
- [MINOR] Enable optional refresh token in cache (#1294)
- [MINOR] Hide Switch Account in Broker interactive flows (#1284)
- [MINOR] Adds the ability for KeyAccessors to expose their manager (#1285)
- [MINOR] Propagate unknown parameters from the server (#1292)
- [MINOR] Adds new API support for the broker - SSO token and flight support (#1290)
- [MINOR] Elevates AndroidCommon Logger out of internal package (#1279)
- [MINOR] Automate broker protocol version computation. (#1301)

Version 3.3.1
----------
- [MINOR] Enables removeAccount api to remove account records from all environments (#1248)
- [PATCH] Improved performance of getAccounts() call by reducing number of cache round-trips (#1271)
- [PATCH] Perf: Use an Iterator over SharedPreferences entries via getAllFilteredByKey() (#1262)
- [MINOR] Fall back to browser view if we can't open custom tabs. (#1270)
- [MINOR] Adds plumbing for new API parameters to reach the token endpoint, new response data (#1266)
- [PATCH] Ensure the default connection service has a single callback instance (#1314)

Version 3.2.0
----------
- [PATCH] Fix interrupt flow when no login hint is provided (#1490)
- [MINOR] Added logging functionality to track the request status (#1237)
- [MINOR] Expand functionality for key store access (#1231)
- [MINOR] Implement an in-memory cache to avoid multiple decryptions of shared preferences (#1254)
- [PATCH] Fixes deprecated NetworkInfo class (#847)
- [MINOR] Device PoP keys are now generated with attestation flags and expose a certificate chain getter (#1247)
- [PATCH] Fix MSAL-CPP injecting javascript loop (#1238)
- [MINOR] Adds new API to support ADAL/MSAL migration off of AuthenticationSettings#setSecretKey to a 'managed key' generated by Common (#1244)

Version 3.1.2
----------
- [PATCH] Use requested claims as a cache key when overwriting an AT (#1225)
- [PATCH] Fix InteractiveRequest Bound Service backcompat (#1215)
- [MINOR] Adds support for cache property merging (#1224)
- [PATCH] Trim() Cache Lookup Input Parameters (#1228)
- [MINOR] Adds workaround for Mockito.openMocks() desugaring issue (#1229)
- [PATCH] Fix bug where duplicate BrokerApplicationMetadata entries could be created for a single app (#1232)
- [MINOR] Changes to Broker Validation to allow setting whether to trust debug brokers (prod brokers are always trusted).
- [MINOR] Adds support for launching Broker auth Activity without an Activity Context from OneAuth-MSAL by setting FLAG_ACTIVITY_NEW_TASK (#1236)
- [MINOR] Adds PRT storage support for MSALCPP (#1177)
- [PATCH] Replaced deprecated PackageInfo.versionCode with PackageInfoCompat.getLongVersionCode(packageInfo) (#1239)

Version 3.1.0
----------
- [PATCH] Discontinue using Settings.Secure.ANDROID_ID in telemetry. Instead, generate & cache a random GUID. (#1214)
- [MINOR] Add refresh_on to access tokens(#1190)
- [MINOR] Add requested_claims to access tokens, and allow credentials to be filtered by RC (#1187)
- [PATCH] Logging change: only log encryption key thumbprint if a key-change occurs (#1213)

Version 3.0.9
----------
- Sends CP version to ESTS and handle WebCP uri. (#1137)
- Check for eligible for caching when putting command in executing command map
- Expose IAccountCredentialCache for accessing lower-level cache functions.
- Adds unit test to verify .trim() behavior of cache keys.
- Make CacheRecord immutable, insist on NonNull AccountRecord (#1225).
- Bugfix for incorrect error code when cancelling requests (#1144).
- Remove initial about:blank page load when using WebView based auth.
- Log an informative error message when application redirect_uri does not match the broker's expected value (#1155).
- Remove connection close from http request to AUTHORIZATION_CODE_NOT_EXCHANGED_FOR_TOKEN issue on emulators.
- Replace deprecated HttpRequest.sendGet usage with HttpClient.get (#1038)
- Replace deprecated HttpRequest.sendPost usage with HttpClient.post (#1037)
- (MSALCPP) Validate ATs before persisting to the cache (#1192)
- Added explicit exceptions when access token, id token or refresh token, which are required are not included in the response.  (MSAL #563)
- Adds API23 WebViewClient#onReceivedError overload (#1197)
- Fixes for MFA setup using Authenticator app.


Version 3.0.8
----------
- Hardcode Teams Agent clientID/scope for FoCi call (#1140)
- (Make changes to) persist refresh token in joined flow. (#1130)

Version 3.0.7
----------
- Fix exception casting issue in CommandDispatcher (#1121)

Version 3.0.6
----------
- Expose expiresIn in MSAL Device Code flow callback (#1064)
- Removed constructor param for TokenShareUtility: MSA RefreshToken ingestion always queries WW /consumers.
- Added support for exporting public keys in the following formats:
    * X.509 SubjectPublicKeyInfo
    * JWK (RFC-7517)
- Added support for signing and verifying arbitrary String data with select RSA algorithms.
- Added support for multiple software/hardware backed RSA keys using AsymmetricKey, AsymmetricKeyFactory.
- Bugfix: Added a workaround for keypair generation on API < 23 devices using locales with non-Gregorian calendars. (#1075)
- Reordered Credential writing into the cache such that the old RT is cleaned up *after* the new RT is written.
- Fixed following Android 11 issues (#1095):
    * Unable to query package manager for and launch browsers that support custom tabs.
    * Unable to query package manager for and launch regular browsers that don’t support custom tabs.
    * Unable to query package manager for Broker apps installed on the device.
- Refactor IPC strategies
    - [Part 1] Separate communication logic from business logic (#1088)
    - [Part 2] Refactor Content Provider strategy (#1090)
    - [Part 3] Refactor AccountManager Strategy[IPC part 4] test cases for IPC strategies (#1092)
    - [Part 4] test cases for IPC strategies (#1093)
    - [Part 5.5] make changes to support the Broker API work (#1101)
- Make change to support Broker API's updateBrokerRT() functionality (#1107).
- Introduce a cache for Hello() protocol (#1108)
- Bumped MSAL Broker Protocol version to 6.0
- (Requires minimum_required_broker_protocol_version of 6.0+) Adds support for client_claims in PoP token requests.
- (Requires minimum_required_broker_protocol_version of 6.0+) Adds support for generating SignedHttpRequests (SHRs) without embedding an AT.

Version 3.0.4
----------
- Fix for duplicate_command caching bug due to Command permutation (#1055)

Version 3.0.3
----------
- Cut down logs (#1046)

Version 3.0.2
----------
- Added a check for UNSET OpenIdConnectPromptParameter value (#1042)

Version 3.0.1
----------
- Perform browser sign out on MSAL side (#1032)
- Removed constructor param for TokenShareUtility: MSA RefreshToken ingestion always queries WW /consumers. (#1022)
- Consider controllers while throttling (#1021)
- Allow changing of the progressBar color (#1020)
- Place cap on the number failed request data in Last Request Telemetry at any given time (#1018)
- Adding the OpenIdConnectPromptParameter field UNSET (#1013)

Version 2.1.1
----------
- Introduces result sharing to minimize duplicate_command errors.
- No longer query well known config to obtain token endpoint - build it manually instead.
- Improved null-safety in String comparisons.
- Improved thread safety when querying cloud metadata.
- Proguard configuration no longer keeps classes in common or nimbus, per request from Office.
- Improved logging for SSL errors to assist in troubleshooting.

Version 2.1.0
----------
- Moved broker controller and strategy classes to common for MSAL CPP brokered auth.
- Added support in common for Device Code Flow.
- Added app-name, app-version headers to /auth & /token requests.
- Added support for additional sub_errors returned by ESTS service for MSAL CPP support.
- Added BrokerActivity to common AndroidManifest.
- Caching in SharedPreferences now using apply() instead of synchronous commit() call.
- Bugfix for parsing Authority URLs.

Version 2.0.15
-----------
- Introduces additional tests for cache resiliency
- Fixes an encoding issue faced by devices configured for Turkish locale
- Bugfix for #963: Detect Broker Process during encryption/decryption

Version 2.0.14
-----------
- Functionally identical to 2.0.13 release
- Updates Device.java PRODUCT_VERSION property for MSAL 1.5.5 release

Version 2.0.13
-----------
- Create abstract b2c login component handler
- Changes to add enrollment id to the token request in the interrupt flow
- Catch JsonSyntaxException while performing ADAL -> MSAL migration
- Close 959 - Adds authentication_scheme property to ApiEvent
- Fix MSAL issue 1096 - Documentation updates

Version 2.0.12-hf1
-----------
- Catch JsonSyntaxException when attempting to migrate ADAL cache and malformed records are found.

Version 2.0.12
-----------
- Hotfix for NPE when sub_error is null.

Version 2.0.11
-----------
- Changes to delete RT on bad_token suberror.

Version 2.0.10
-----------
- Broker Content Provider changes
- Fix a null pointer for getFragmentManager.
- FOCI support for local MSAL.
- Proguard consumer rules addition.
- Roboelectric version update.
- HttpRequest changes for MSAL CPP.

Version 2.0.9
------------
- Add constant for email scope (fix ad-accounts#1291)
- Move canUseAccountManagerOperation() to common.
- Support null 'm' & 'p' claims in SHRs (#899)
- Resolves naming issue around power optimization flag (#907)
- Changing log level of few logs to reduce noise in broker

Version 2.0.8
------------
- Fix to add the throwIfNetworkNotAvailable API back for ADAL back compat.

Version 2.0.7
------------
- This version is incompatible with ADAL due a breaking API change. It's is fixed in 2.0.8.
- Added throttling
- Added Dual Client Stack support for FoCI apps
- Added support to compress broker payload using GZIP
- Added flag to enable/disable power optimization check
- Removed check for usage stat manager to determine if network is disabled
- Project wide internal code refactoring using Lombok

Version 2.0.6
------------
- Use fixed thread pool for silent requests
- Add API ID Constants for MSAL Single Account PCA overloads
- Add event strings for FLW telemetry

Version 2.0.5
------------
- Adds support for multiple IdToken lookups in a single call when dual stacking with FoCi (common#871)
- Implements Client Clock Skew Mitigation for AT/PoP.
- ESTS telemetry V2.
- Fix for msal#963
    * onCancel callback not called when Browser is used.
- Returns MDM_REQUIRED when the user clicks on an MDM link in the webview.
- Adds dual screen support.

Version 2.0.3
------------
- Fix to use default scopes on request to determine foci app
- Fix fragment state issue (#838), (#839)

Version 2.0.2
------------
- Fix for MSAL #920, 924, 935, 940
    * Crash due to error receiving CANCEL broadcast

Version 2.0.1
------------
- Adds support for AT/PoP
- Fix for common#823
    * CANCEL_INTERACTIVE_REQUEST broadcast not working.

Version 1.0.15
------------
- Fix for msal#915
    * Incorrect id_token returned for B2C app with multiple policies
- Fix for msal#916
    * WebView calls loadUrl multiple times over lifecycle
- Fix for msal#921
    * WebView displays error when connectivity lost
- Fix for msal#904
    * AT caching logic change for scope intersection
- MSAL Enhancement: WebView zoom controls are now configurable

Version 1.0.14
------------
- Logging improvements.
- Fixed issue #770.
- Added Fragment support in WebView flow.

Version 1.0.13-hf1
------------
- Fixed issue #882 in MSAL.

Version 1.0.13
------------
- Resolving PoP backcompat issue.
- Fixed issue #859 in MSAL.

Version 1.0.12
------------
- Refactored and improved ests telemetry flush call and telemetry caching logic.
- Fixed ests telemetry memory leak.
- Added null check for optional parameter prompt.
- Added telemetry event in StorageHelper.
- Fixed cloud url returning wrong url if authority specified in configuration.
- Fixed issue #709 and #718.
- Fixed multiple cloud support in MSAL with Broker.
- Enabled MSAL-Broker communication via AccountManager.

Version 1.0.9-hf1
------------
- Hot fix release.
- Logging fixes.

Version 1.0.9
------------
- Disable command caching.

Version 1.0.8
------------
- Command caching and Throttling requests related changes.
- Client Capabilities support related changes.
- Server side telemetry changes.
- Lock the cache during read/writes.
- Fix to remove defaulting BadError on the ClientException in AdalResultAdapter.
- Add IOException translation to AdalBrokerResultAdapter.
- Fixes Telemetry thread issues and NullPointerExceptions.
- Fix WebView SDK28 issue.
- Refactor code to support FLW command migration
- Get Correlation id from Operation parameters if available.
- Fixed minor bugs as needed.
- Added more robolectric tests.
- Artifact for Broker 3.1.4 release.

Version 1.0.7
------------
MSAL GA Artifact.

Version 1.0.6
-------------
Fix Concurrent exception issue in Telemetry emit.

Version 1.0.5
-------------
- Updated MSAL version in common to 1.0.0

Version 1.0.4
-------------
- Artifact for MSAL GA
- AndroidX changes included.

Version 1.0.3
-------------
- Fix Null pointer on Authorixation Request builder.

Version 1.0.0
-------------
- Broker V2 support with MSAL
- TenantProfile support
- FLW support
- Multiple Bug Fixes.
- Initial release with MSAL GA support.

Version 0.0.20
-------------
Fix Ntlm challenge issue.

Version 0.0.18
-------------
-BugFix : Complete the auth request as cancel if the activity is destroyed

Version 0.0.17
-------------
- BugFix : Fix for foci lookup issue relative to migration
- Add clearBrokerSecretKeys() to AuthenticationSettings.

Version 0.0.15
-------------
- Bug Fix : Adding null safety check to avoid crash on EmbeddedWebViewStrategy

Version 0.0.14
-------------
- Bug fix : Read user id from the request bundle for broker silent request.
- Add shouldResolveInterrupt field to parameters.

Version 0.0.12
-------------
- Broker V2 protocol support changes for v1 parity with ADAL.
- Introduced new bound service IMicrosoftAuthService for MSAL.
- Key Transfer changes from inactive broker
- Introduced various adapters to translate betwewn broker request and responses.
- Multiple bug fixes.

Version 0.0.10
-------------
- Adds support HTTP response caching
- Bugfixes:
    * Pass claims in non-joined acquireTokenSilentCall
    * Fixes the assertion check for IntuneAppProtectionPolicyRequiredException

Version 0.0.10-alpha
-------------
- Adds support for declared non-tfp B2C authorities
- Fix setting correct id token for B2C if v1 id token is returned
- Fix incorrect parsing of not_before as Date
- V2 Broker changes with MSAL (Alpha)

Version 0.0.9
-------------
- Bugfix: Resolves COMMON/#379
    * ClientInfo must implement Serializable so that ADAL/AuthenticationResult can be serialized.
- AndroidX Interop:
    * This release will not be code signed; Jetfier & AGP < 5.1.1 are failing to compile due to tooling bugs.
    * For more information see:
        - https://issuetracker.google.com/issues/115556774
        - https://issuetracker.google.com/issues/119183822

Version 0.0.8
-------------
- Bugfix: Resolves COMMON/#343
    * Fix the discrepancy on idToken claim of Account object in v1.15.1.
- Bugfix: Resolves MSAL/#517
	* Fix the bug caused by fragment parameter when extracting the redirect url.

Version 0.0.7
-------------
- Bugfix: Resolves MSAL/#418
    * Adds client_id, redirect_uri to refresh token requests (previously missing, yielding inconsistent behavior depending on account type).

Version 0.0.6
-------------
- Bugfix: Resolves MSAL/#420
    * Corrects an issue whereby expired access tokens can be returned from the cache

Version 0.0.5
-------------
Adding support for flight and slice parameters to authorization request.
Updates for supporting authority aliasing
Added new grant_type: refresh_token
Updated authorization request base builder to include all MSAL public API properties
Change from SignedJWT to JWT to support v1
Internal class renaming for improved IntelliSense support
Access token expiry calculation now supports ext_expires_on

Version 0.0.4
--------------
Add authority AzureActiveDirectoryOAuth2 Configuration and Strategy for Sovereign and PPE cloud support.
Fix for PPE Null Cloud when discovery metadata is malformed.

Version 0.0.3
--------------
- First release: Hello, World!
- Implementation of new unified cache schema
    * Omits a read/deletion API, as not needed for initial release
    * Ships with tests, unit + instrumented
- Implementation of refactored ADAL 'classic' cache
- Initial implementation of Strategy/Provider model for token acquisition
    * Partially complete, work-in-progress
- New Logger implementation
    * Uses ThreadLocal mechanism to track correlationIds
    * Supports logging arbitrary fields/JSON
    * Separate methods for PII/OII logging
- Initial Exception model implemented
    * BaseException + Client & Service subclasses
- Substantial portions of HTTP/S networking code migrated from ADAL & MSAL to this module<|MERGE_RESOLUTION|>--- conflicted
+++ resolved
@@ -1,10 +1,7 @@
 V.Next
 ----------
-<<<<<<< HEAD
 - [MAJOR] Migrate ISharedPreferencesFileManager to common4j (#1465)
-=======
 - [MAJOR] Migrate Strategies and Parameters. (#1488)
->>>>>>> 755af150
 - [MAJOR] Migrate AccountManager's Account (#1483)
 - [MAJOR] Migrate Strategies part 1/2 (#1475)
 - [MINOR] Move predefined key loader to common4j from common (#1477)

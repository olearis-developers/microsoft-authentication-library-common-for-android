--- conflicted
+++ resolved
@@ -2,16 +2,11 @@
 ----------
 - Expose IAccountCredentialCache for accessing lower-level cache functions.
 - Adds unit test to verify .trim() behavior of cache keys.
-<<<<<<< HEAD
-- Make CacheRecord immutable, insist on NonNull AccountRecord (#1225)
-- Bugfix for incorrect error code when cancelling requests (#1144)
-- Remove connection close from http request to AUTHORIZATION_CODE_NOT_EXCHANGED_FOR_TOKEN issue on emulators.
-=======
 - Make CacheRecord immutable, insist on NonNull AccountRecord (#1225).
 - Bugfix for incorrect error code when cancelling requests (#1144).
 - Remove initial about:blank page load when using WebView based auth.
 - Log an informative error message when application redirect_uri does not match the broker's expected value (#1155).
->>>>>>> 0c9c1b16
+- Remove connection close from http request to AUTHORIZATION_CODE_NOT_EXCHANGED_FOR_TOKEN issue on emulators.
 
 Version 3.0.7
 ----------

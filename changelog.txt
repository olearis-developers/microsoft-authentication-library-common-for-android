--- conflicted
+++ resolved
@@ -1,10 +1,7 @@
 V.Next
 ----------
-<<<<<<< HEAD
 - [PATCH] Add homeAccountId to BaseException (#1822)
-=======
 - [PATCH] Fix an issue where incorrect authority url is returned after cloud discovery is set. (#1820)
->>>>>>> 4ba2536f
 - [PATCH] Add telemetry event for content provider call for getting enrollment id (#1801)
 - [MINOR] Move some storage classes from broker to common4j (#1809)
 - [MINOR] ESTS Telemetry changes to capture data around FLW and Multiple WPJ (#1799)

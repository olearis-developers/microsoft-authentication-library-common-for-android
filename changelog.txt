--- conflicted
+++ resolved
@@ -1,11 +1,7 @@
 V.Next
 ----------
-<<<<<<< HEAD
 - [MAJOR] Move Utility classes (#1526)
 - [MINOR] Telemetry for OneAUth (#1514, #1525)
-=======
-- [MINOR] Telemetry for OneAuth (#1514, #1525)
->>>>>>> aeb4af5a
 - [MAJOR] Migrate CommandDispatcher to common4j (#1519)
 - [MAJOR] Migrate BaseController to common4j (#1515)
 - [MAJOR] Migrate *TokenCache classes to common4j

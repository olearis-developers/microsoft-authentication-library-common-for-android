V.Next
----------
<<<<<<< HEAD
- [MAJOR] Rename LobalBroadcasterAliases to LocalBroadcasterAliases (#1584)
=======
>>>>>>> ab3acd56
- [PATCH] Make it clear if adding a query param should overwrite or leave as is (#1581)
- [PATCH] Handle the scenario where broker activity is killed wrongly. (#1568)
- [MINOR] Add GetOsForMats to IDeviceMetadata (#1552)
- [MINOR] Enabling refresh_in feature (#1310)
- [PATCH] Msal removeAccount shouldn't invoke broker's removeAccount (#1336)
- [MAJOR] Move Utility classes (#1526)
- [MINOR] Telemetry for OneAUth (#1514, #1525)
- [MAJOR] Migrate CommandDispatcher to common4j (#1519)
- [MAJOR] Migrate BaseController to common4j (#1515)
- [MAJOR] Migrate *TokenCache classes to common4j
- [MAJOR] Migrate ISharedPreferencesFileManager to common4j (#1465)
- [MAJOR] Migrate Strategies and Parameters. (#1488)
- [MAJOR] Migrate AccountManager's Account (#1483)
- [MAJOR] Migrate Strategies part 1/2 (#1475)
- [MINOR] Move predefined key loader to common4j from common (#1477)
- [PATCH] Add method to check if two authorities belong to same cloud (#1471)
- [MINOR] Adds new cache encryption key migration API for OneAuth (#1464)
- [MAJOR] Migrate StorageHelper to common4j (#1450)
- [MAJOR] Migrate Exceptions from common to common4j (#1442)
- [PATCH] Fixing removeAccount method for msal cpp when the realm is empty (#1422)
- [MINOR] Migrate Requests/Responses (#1424)
- [MAJOR] Add SSL context support to UrlConnectionHttpClient(#1396)
- [MAJOR] Migrate AuthRequests to common4j (#1394)
- [MINOR] Migrate Device, ObjectMapper, ClockSkewManager and IHasExtraParameters to common4j (#1383)
- [MINOR] Migrate eSTS Telemetry to common4j (#1372)
- [PATCH] Fix/Suppress SpotBugs issue (#1367)
- [MINOR] Migrate HTTP Layer to common java lib. (#1347)
- [PATCH] Port eSTS telemetry layer to common-java (#1328)
- [MINOR] Added support for handling null taskAffinity.  InteractiveTokenCommmand now captures whether taskAFfinity is null and records taskId (#1282)
- [MINOR] Automate broker protocol version computation. (#1301)
- [MAJOR] New API on KeyAccessor (#1309)
- [PATCH] Fixes deprecated PackageInfo.signatures and PackageManager.GET_SIGNATURES (#1256)
- [MINOR] Converting Classic Azure DevOps Pipelines to YAML (#1274)
- [MINOR] Add common-java. Migrate Logger. (#1300)
- [PATCH] Add additional logic to support downlevel devices in KeyStoreAccessor (#1366)
- [PATCH] Adding codemarkers for usage in the Test cases of brokered and non-brokered Acquire Token silently scenarios. (#1185)
- [PATCH] Only hit cache once when loading x-tenant idtokens (#1385)
- [PATCH] Avoid unnecessary BAM-cache reload (#1426)
- [PATCH] Using singleton/LRU cached BAM-Cache implementation (#1420)
- [MINOR] Add a method to IDeviceMetadata to get all metadata as a String (#1433)
- [MINOR] Creates ICommonComponents for sharing interfaces across Android, Linux (including non-brokered components) (#1431)
- [PATCH] Avoid needless BAM-cache lookups for non-foci apps when doing cache discovery (#1427)
- [PATCH] Avoid multiple reads of BAM-Cache when inserting new data (#1429)
- [MAJOR] Relocate SSOStatesSerializer out of internal namespace (integration steps available at aka.ms/AAd2vt8) (#1448)
- [MINOR] Adds new Device#isDevicePoPSupported() API to test PoP compat + support for retrying key generation without requesting cert attestation (#1456)
- [MINOR] Move Account Manager User Data look-up constants from common, AADAuthenticator to common4j (#1486)
- [MAJOR] Removes support for SHA-384/512, MD5 w. RSA due to incompatibilities on certain devices (#1489)
- [MINOR] Implements a fix for sovereign cloud TSL scenarios (#1501)
- [MINOR] Add a method to allow for the setting of Fragment initial state (#1506)
- [PATCH] Clear asymmetric pop key on KeyPermanentlyInvalidatedException if occurs during signing (#1505)
- [PATCH] Modify MSAL-CPP injecting javascript loop (#1490)
- [MINOR] Migrate authorization completion callback to common4j (#1522)
- [PATCH] Remove deprecation logging in Logger class (#1502)
- [MINOR] Migrate broker application metadata cache to common4j (#1530)
- [PATCH] Replace unsafe TypeToken instance with TypeToken#getParameterized (#1485)
- [MINOR] Add more operation names to ArgumentException (#1553)
- [MINOR] Add msal linux sdk type (#1554)
- [PATCH] Fix extracting http response body (#1557)
- [PATCH] Fix print stack trace for Throwable in Logs (#1556)
- [PATCH] Support SSO token api (#1543)
- [MINOR] Add flighting parameters to commmandParameters (#1562)

Version 3.6.3
----------
- [PATCH] Add helper method to remove the metadataCache entry (#1593)

Version 3.6.2
----------
- [PATCH] Handle the scenario where broker activity is killed wrongly. (#1569)
- [PATCH] Fixing Redirect Uri for Authenticator App, when migrating to MSAL (#1567)

Version 3.6.1
----------
- [PATCH] Additional API for method to clear the singleton shared preferences cache
- [PATCH] Log and swallow failures from CustomTabsService unbind (#1549)
- [PATCH] Fix correlation id error
- [PATCH] Fix crash related to fall back to webview when no browser present

Version 3.6.0
----------
- [PATCH] Allow retry generation of Device PoP key without attempting attestation cert gen (#1456, #1507)
- [MAJOR/MINOR (Rebrand)] Please note! This is technically an API breaking change that we have elected to voluntarily ship as "MINOR" due to lack of usage. Removes support for SHA-384/512, MD5 w. RSA due to incompatibilities on certain devices (#1489, #1508)
- [MINOR] Increase visibility of internal SSOStateSerializer for OneAuth usage (integration steps available at aka.ms/AAd2vt8) (#1448, #1509)
- [MINOR] Add a method to allow for the setting of Fragment initial state (#1506, #1512)
- [MINOR] Adds ContentProvider Constants used for Intune ContentProvider call (#1513, #1657)
- [PATCH] Clear asymmetric pop key on KeyPermanentlyInvalidatedException if occurs during signing (#1505, #1517)
- [MINOR] Adds Intune Application specific ContentProvider Constants (#1521, #1513)

Version 3.5.0
----------
- [MINOR] Code changes for new OneAuth cache key migration API (#1464)
- [PATCH] Correct the production of JSON JWKs by the popManager code (#1479)

Version 3.4.5
----------
- [PATCH] Fix for misconfigured ADALOAuth2TokenCache, adds new SharedPreferencesFileManager that defaults to MODE_PRIVATE (#1444)
- [PATCH] Do not report network errors as authority validation errors (#1440)

Version 3.4.4
----------
- [MINOR] Introduce support for authorization activities to be performed in the Android Task as the Activity that was provided for an interactive request.
- [PATCH] Rev Nimbus version: 8.2 -> 9.9 (#1346)
- [PATCH] Perf: Avoid repeated calls to getCredentials() when loading from cache (#1334)
- [PATCH] Only hit cache once when loading x-tenant idtokens (#1385)
- [PATCH] Disregard pageload errors for the non-primary frame during interactive auth (#1357)
- [PATCH] Avoid unnecessary BAM-cache reload (#1439, cherry-picked from #1426)
- [PATCH] Concurrency fix: revert thread pool construction changes in CommandDispatcher (#1434)

Version 3.4.3
----------
- [PATCH] Revert connection detection change, disable throttling cache (#1351, #1353)

Version 3.4.2
----------
- [PATCH] Msal removeAccount shouldn't invoke broker's removeAccount (#1336)

Version 3.4.1
----------
- [PATCH] Adding checks to not cache certain ErrorCodes. (#1330, #1329)

Version 3.4.0
----------
- [MINOR] Enable optional refresh token in cache (#1294)
- [MINOR] Hide Switch Account in Broker interactive flows (#1284)
- [MINOR] Adds the ability for KeyAccessors to expose their manager (#1285)
- [MINOR] Propagate unknown parameters from the server (#1292)
- [MINOR] Adds new API support for the broker - SSO token and flight support (#1290)
- [MINOR] Elevates AndroidCommon Logger out of internal package (#1279)
- [MINOR] Automate broker protocol version computation. (#1301)

Version 3.3.1
----------
- [MINOR] Enables removeAccount api to remove account records from all environments (#1248)
- [PATCH] Improved performance of getAccounts() call by reducing number of cache round-trips (#1271)
- [PATCH] Perf: Use an Iterator over SharedPreferences entries via getAllFilteredByKey() (#1262)
- [MINOR] Fall back to browser view if we can't open custom tabs. (#1270)
- [MINOR] Adds plumbing for new API parameters to reach the token endpoint, new response data (#1266)
- [PATCH] Ensure the default connection service has a single callback instance (#1314)

Version 3.2.0
----------
- [PATCH] Fix interrupt flow when no login hint is provided (#1490)
- [MINOR] Added logging functionality to track the request status (#1237)
- [MINOR] Expand functionality for key store access (#1231)
- [MINOR] Implement an in-memory cache to avoid multiple decryptions of shared preferences (#1254)
- [PATCH] Fixes deprecated NetworkInfo class (#847)
- [MINOR] Device PoP keys are now generated with attestation flags and expose a certificate chain getter (#1247)
- [PATCH] Fix MSAL-CPP injecting javascript loop (#1238)
- [MINOR] Adds new API to support ADAL/MSAL migration off of AuthenticationSettings#setSecretKey to a 'managed key' generated by Common (#1244)

Version 3.1.2
----------
- [PATCH] Use requested claims as a cache key when overwriting an AT (#1225)
- [PATCH] Fix InteractiveRequest Bound Service backcompat (#1215)
- [MINOR] Adds support for cache property merging (#1224)
- [PATCH] Trim() Cache Lookup Input Parameters (#1228)
- [MINOR] Adds workaround for Mockito.openMocks() desugaring issue (#1229)
- [PATCH] Fix bug where duplicate BrokerApplicationMetadata entries could be created for a single app (#1232)
- [MINOR] Changes to Broker Validation to allow setting whether to trust debug brokers (prod brokers are always trusted).
- [MINOR] Adds support for launching Broker auth Activity without an Activity Context from OneAuth-MSAL by setting FLAG_ACTIVITY_NEW_TASK (#1236)
- [MINOR] Adds PRT storage support for MSALCPP (#1177)
- [PATCH] Replaced deprecated PackageInfo.versionCode with PackageInfoCompat.getLongVersionCode(packageInfo) (#1239)

Version 3.1.0
----------
- [PATCH] Discontinue using Settings.Secure.ANDROID_ID in telemetry. Instead, generate & cache a random GUID. (#1214)
- [MINOR] Add refresh_on to access tokens(#1190)
- [MINOR] Add requested_claims to access tokens, and allow credentials to be filtered by RC (#1187)
- [PATCH] Logging change: only log encryption key thumbprint if a key-change occurs (#1213)

Version 3.0.9
----------
- Sends CP version to ESTS and handle WebCP uri. (#1137)
- Check for eligible for caching when putting command in executing command map
- Expose IAccountCredentialCache for accessing lower-level cache functions.
- Adds unit test to verify .trim() behavior of cache keys.
- Make CacheRecord immutable, insist on NonNull AccountRecord (#1225).
- Bugfix for incorrect error code when cancelling requests (#1144).
- Remove initial about:blank page load when using WebView based auth.
- Log an informative error message when application redirect_uri does not match the broker's expected value (#1155).
- Remove connection close from http request to AUTHORIZATION_CODE_NOT_EXCHANGED_FOR_TOKEN issue on emulators.
- Replace deprecated HttpRequest.sendGet usage with HttpClient.get (#1038)
- Replace deprecated HttpRequest.sendPost usage with HttpClient.post (#1037)
- (MSALCPP) Validate ATs before persisting to the cache (#1192)
- Added explicit exceptions when access token, id token or refresh token, which are required are not included in the response.  (MSAL #563)
- Adds API23 WebViewClient#onReceivedError overload (#1197)
- Fixes for MFA setup using Authenticator app.


Version 3.0.8
----------
- Hardcode Teams Agent clientID/scope for FoCi call (#1140)
- (Make changes to) persist refresh token in joined flow. (#1130)

Version 3.0.7
----------
- Fix exception casting issue in CommandDispatcher (#1121)

Version 3.0.6
----------
- Expose expiresIn in MSAL Device Code flow callback (#1064)
- Removed constructor param for TokenShareUtility: MSA RefreshToken ingestion always queries WW /consumers.
- Added support for exporting public keys in the following formats:
    * X.509 SubjectPublicKeyInfo
    * JWK (RFC-7517)
- Added support for signing and verifying arbitrary String data with select RSA algorithms.
- Added support for multiple software/hardware backed RSA keys using AsymmetricKey, AsymmetricKeyFactory.
- Bugfix: Added a workaround for keypair generation on API < 23 devices using locales with non-Gregorian calendars. (#1075)
- Reordered Credential writing into the cache such that the old RT is cleaned up *after* the new RT is written.
- Fixed following Android 11 issues (#1095):
    * Unable to query package manager for and launch browsers that support custom tabs.
    * Unable to query package manager for and launch regular browsers that don’t support custom tabs.
    * Unable to query package manager for Broker apps installed on the device.
- Refactor IPC strategies
    - [Part 1] Separate communication logic from business logic (#1088)
    - [Part 2] Refactor Content Provider strategy (#1090)
    - [Part 3] Refactor AccountManager Strategy[IPC part 4] test cases for IPC strategies (#1092)
    - [Part 4] test cases for IPC strategies (#1093)
    - [Part 5.5] make changes to support the Broker API work (#1101)
- Make change to support Broker API's updateBrokerRT() functionality (#1107).
- Introduce a cache for Hello() protocol (#1108)
- Bumped MSAL Broker Protocol version to 6.0
- (Requires minimum_required_broker_protocol_version of 6.0+) Adds support for client_claims in PoP token requests.
- (Requires minimum_required_broker_protocol_version of 6.0+) Adds support for generating SignedHttpRequests (SHRs) without embedding an AT.

Version 3.0.4
----------
- Fix for duplicate_command caching bug due to Command permutation (#1055)

Version 3.0.3
----------
- Cut down logs (#1046)

Version 3.0.2
----------
- Added a check for UNSET OpenIdConnectPromptParameter value (#1042)

Version 3.0.1
----------
- Perform browser sign out on MSAL side (#1032)
- Removed constructor param for TokenShareUtility: MSA RefreshToken ingestion always queries WW /consumers. (#1022)
- Consider controllers while throttling (#1021)
- Allow changing of the progressBar color (#1020)
- Place cap on the number failed request data in Last Request Telemetry at any given time (#1018)
- Adding the OpenIdConnectPromptParameter field UNSET (#1013)

Version 2.1.1
----------
- Introduces result sharing to minimize duplicate_command errors.
- No longer query well known config to obtain token endpoint - build it manually instead.
- Improved null-safety in String comparisons.
- Improved thread safety when querying cloud metadata.
- Proguard configuration no longer keeps classes in common or nimbus, per request from Office.
- Improved logging for SSL errors to assist in troubleshooting.

Version 2.1.0
----------
- Moved broker controller and strategy classes to common for MSAL CPP brokered auth.
- Added support in common for Device Code Flow.
- Added app-name, app-version headers to /auth & /token requests.
- Added support for additional sub_errors returned by ESTS service for MSAL CPP support.
- Added BrokerActivity to common AndroidManifest.
- Caching in SharedPreferences now using apply() instead of synchronous commit() call.
- Bugfix for parsing Authority URLs.

Version 2.0.15
-----------
- Introduces additional tests for cache resiliency
- Fixes an encoding issue faced by devices configured for Turkish locale
- Bugfix for #963: Detect Broker Process during encryption/decryption

Version 2.0.14
-----------
- Functionally identical to 2.0.13 release
- Updates Device.java PRODUCT_VERSION property for MSAL 1.5.5 release

Version 2.0.13
-----------
- Create abstract b2c login component handler
- Changes to add enrollment id to the token request in the interrupt flow
- Catch JsonSyntaxException while performing ADAL -> MSAL migration
- Close 959 - Adds authentication_scheme property to ApiEvent
- Fix MSAL issue 1096 - Documentation updates

Version 2.0.12-hf1
-----------
- Catch JsonSyntaxException when attempting to migrate ADAL cache and malformed records are found.

Version 2.0.12
-----------
- Hotfix for NPE when sub_error is null.

Version 2.0.11
-----------
- Changes to delete RT on bad_token suberror.

Version 2.0.10
-----------
- Broker Content Provider changes
- Fix a null pointer for getFragmentManager.
- FOCI support for local MSAL.
- Proguard consumer rules addition.
- Roboelectric version update.
- HttpRequest changes for MSAL CPP.

Version 2.0.9
------------
- Add constant for email scope (fix ad-accounts#1291)
- Move canUseAccountManagerOperation() to common.
- Support null 'm' & 'p' claims in SHRs (#899)
- Resolves naming issue around power optimization flag (#907)
- Changing log level of few logs to reduce noise in broker

Version 2.0.8
------------
- Fix to add the throwIfNetworkNotAvailable API back for ADAL back compat.

Version 2.0.7
------------
- This version is incompatible with ADAL due a breaking API change. It's is fixed in 2.0.8.
- Added throttling
- Added Dual Client Stack support for FoCI apps
- Added support to compress broker payload using GZIP
- Added flag to enable/disable power optimization check
- Removed check for usage stat manager to determine if network is disabled
- Project wide internal code refactoring using Lombok

Version 2.0.6
------------
- Use fixed thread pool for silent requests
- Add API ID Constants for MSAL Single Account PCA overloads
- Add event strings for FLW telemetry

Version 2.0.5
------------
- Adds support for multiple IdToken lookups in a single call when dual stacking with FoCi (common#871)
- Implements Client Clock Skew Mitigation for AT/PoP.
- ESTS telemetry V2.
- Fix for msal#963
    * onCancel callback not called when Browser is used.
- Returns MDM_REQUIRED when the user clicks on an MDM link in the webview.
- Adds dual screen support.

Version 2.0.3
------------
- Fix to use default scopes on request to determine foci app
- Fix fragment state issue (#838), (#839)

Version 2.0.2
------------
- Fix for MSAL #920, 924, 935, 940
    * Crash due to error receiving CANCEL broadcast

Version 2.0.1
------------
- Adds support for AT/PoP
- Fix for common#823
    * CANCEL_INTERACTIVE_REQUEST broadcast not working.

Version 1.0.15
------------
- Fix for msal#915
    * Incorrect id_token returned for B2C app with multiple policies
- Fix for msal#916
    * WebView calls loadUrl multiple times over lifecycle
- Fix for msal#921
    * WebView displays error when connectivity lost
- Fix for msal#904
    * AT caching logic change for scope intersection
- MSAL Enhancement: WebView zoom controls are now configurable

Version 1.0.14
------------
- Logging improvements.
- Fixed issue #770.
- Added Fragment support in WebView flow.

Version 1.0.13-hf1
------------
- Fixed issue #882 in MSAL.

Version 1.0.13
------------
- Resolving PoP backcompat issue.
- Fixed issue #859 in MSAL.

Version 1.0.12
------------
- Refactored and improved ests telemetry flush call and telemetry caching logic.
- Fixed ests telemetry memory leak.
- Added null check for optional parameter prompt.
- Added telemetry event in StorageHelper.
- Fixed cloud url returning wrong url if authority specified in configuration.
- Fixed issue #709 and #718.
- Fixed multiple cloud support in MSAL with Broker.
- Enabled MSAL-Broker communication via AccountManager.

Version 1.0.9-hf1
------------
- Hot fix release.
- Logging fixes.

Version 1.0.9
------------
- Disable command caching.

Version 1.0.8
------------
- Command caching and Throttling requests related changes.
- Client Capabilities support related changes.
- Server side telemetry changes.
- Lock the cache during read/writes.
- Fix to remove defaulting BadError on the ClientException in AdalResultAdapter.
- Add IOException translation to AdalBrokerResultAdapter.
- Fixes Telemetry thread issues and NullPointerExceptions.
- Fix WebView SDK28 issue.
- Refactor code to support FLW command migration
- Get Correlation id from Operation parameters if available.
- Fixed minor bugs as needed.
- Added more robolectric tests.
- Artifact for Broker 3.1.4 release.

Version 1.0.7
------------
MSAL GA Artifact.

Version 1.0.6
-------------
Fix Concurrent exception issue in Telemetry emit.

Version 1.0.5
-------------
- Updated MSAL version in common to 1.0.0

Version 1.0.4
-------------
- Artifact for MSAL GA
- AndroidX changes included.

Version 1.0.3
-------------
- Fix Null pointer on Authorixation Request builder.

Version 1.0.0
-------------
- Broker V2 support with MSAL
- TenantProfile support
- FLW support
- Multiple Bug Fixes.
- Initial release with MSAL GA support.

Version 0.0.20
-------------
Fix Ntlm challenge issue.

Version 0.0.18
-------------
-BugFix : Complete the auth request as cancel if the activity is destroyed

Version 0.0.17
-------------
- BugFix : Fix for foci lookup issue relative to migration
- Add clearBrokerSecretKeys() to AuthenticationSettings.

Version 0.0.15
-------------
- Bug Fix : Adding null safety check to avoid crash on EmbeddedWebViewStrategy

Version 0.0.14
-------------
- Bug fix : Read user id from the request bundle for broker silent request.
- Add shouldResolveInterrupt field to parameters.

Version 0.0.12
-------------
- Broker V2 protocol support changes for v1 parity with ADAL.
- Introduced new bound service IMicrosoftAuthService for MSAL.
- Key Transfer changes from inactive broker
- Introduced various adapters to translate betwewn broker request and responses.
- Multiple bug fixes.

Version 0.0.10
-------------
- Adds support HTTP response caching
- Bugfixes:
    * Pass claims in non-joined acquireTokenSilentCall
    * Fixes the assertion check for IntuneAppProtectionPolicyRequiredException

Version 0.0.10-alpha
-------------
- Adds support for declared non-tfp B2C authorities
- Fix setting correct id token for B2C if v1 id token is returned
- Fix incorrect parsing of not_before as Date
- V2 Broker changes with MSAL (Alpha)

Version 0.0.9
-------------
- Bugfix: Resolves COMMON/#379
    * ClientInfo must implement Serializable so that ADAL/AuthenticationResult can be serialized.
- AndroidX Interop:
    * This release will not be code signed; Jetfier & AGP < 5.1.1 are failing to compile due to tooling bugs.
    * For more information see:
        - https://issuetracker.google.com/issues/115556774
        - https://issuetracker.google.com/issues/119183822

Version 0.0.8
-------------
- Bugfix: Resolves COMMON/#343
    * Fix the discrepancy on idToken claim of Account object in v1.15.1.
- Bugfix: Resolves MSAL/#517
	* Fix the bug caused by fragment parameter when extracting the redirect url.

Version 0.0.7
-------------
- Bugfix: Resolves MSAL/#418
    * Adds client_id, redirect_uri to refresh token requests (previously missing, yielding inconsistent behavior depending on account type).

Version 0.0.6
-------------
- Bugfix: Resolves MSAL/#420
    * Corrects an issue whereby expired access tokens can be returned from the cache

Version 0.0.5
-------------
Adding support for flight and slice parameters to authorization request.
Updates for supporting authority aliasing
Added new grant_type: refresh_token
Updated authorization request base builder to include all MSAL public API properties
Change from SignedJWT to JWT to support v1
Internal class renaming for improved IntelliSense support
Access token expiry calculation now supports ext_expires_on

Version 0.0.4
--------------
Add authority AzureActiveDirectoryOAuth2 Configuration and Strategy for Sovereign and PPE cloud support.
Fix for PPE Null Cloud when discovery metadata is malformed.

Version 0.0.3
--------------
- First release: Hello, World!
- Implementation of new unified cache schema
    * Omits a read/deletion API, as not needed for initial release
    * Ships with tests, unit + instrumented
- Implementation of refactored ADAL 'classic' cache
- Initial implementation of Strategy/Provider model for token acquisition
    * Partially complete, work-in-progress
- New Logger implementation
    * Uses ThreadLocal mechanism to track correlationIds
    * Supports logging arbitrary fields/JSON
    * Separate methods for PII/OII logging
- Initial Exception model implemented
    * BaseException + Client & Service subclasses
- Substantial portions of HTTP/S networking code migrated from ADAL & MSAL to this module<|MERGE_RESOLUTION|>--- conflicted
+++ resolved
@@ -1,9 +1,6 @@
 V.Next
 ----------
-<<<<<<< HEAD
 - [MAJOR] Rename LobalBroadcasterAliases to LocalBroadcasterAliases (#1584)
-=======
->>>>>>> ab3acd56
 - [PATCH] Make it clear if adding a query param should overwrite or leave as is (#1581)
 - [PATCH] Handle the scenario where broker activity is killed wrongly. (#1568)
 - [MINOR] Add GetOsForMats to IDeviceMetadata (#1552)

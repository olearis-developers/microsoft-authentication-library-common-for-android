--- conflicted
+++ resolved
@@ -28,12 +28,8 @@
 import java.io.StringWriter;
 import java.io.UnsupportedEncodingException;
 import java.net.URLDecoder;
-<<<<<<< HEAD
-import java.nio.charset.StandardCharsets;
-=======
 import java.security.MessageDigest;
 import java.security.NoSuchAlgorithmException;
->>>>>>> 4d922bd6
 import java.text.ParseException;
 import java.text.SimpleDateFormat;
 import java.util.AbstractMap;
@@ -271,7 +267,6 @@
     }
 
     /**
-<<<<<<< HEAD
      * Util method to check if a string is a UUID or not
      *
      * @param inputString : inputString
@@ -292,7 +287,8 @@
 
     public static String encodeUrlSafeString(@NonNull final String stringToEncode){
         return Base64.encodeToString(toByteArray(stringToEncode), Base64.NO_WRAP | Base64.NO_PADDING | Base64.URL_SAFE);
-=======
+    }
+    /**
      * Create the Hash string of the message.
      *
      * @param msg String
@@ -307,6 +303,5 @@
                     ENCODING_UTF8);
         }
         return msg;
->>>>>>> 4d922bd6
     }
 }
--- conflicted
+++ resolved
@@ -489,13 +489,8 @@
                 commandResult = new CommandResult(CommandResult.ResultStatus.VOID, result,
                         command.getParameters().getCorrelationId());
             } else {
-<<<<<<< HEAD
                 //For commands that don't return an AcquireTokenResult
                 commandResult = new CommandResult<>(CommandResult.ResultStatus.COMPLETED, result,
-=======
-                //For commands that don't return neither AcquireTokenResult or VoidResult
-                commandResult = new CommandResult(CommandResult.ResultStatus.COMPLETED, result,
->>>>>>> 954e48d6
                         correlationId);
             }
 
@@ -567,7 +562,6 @@
             }
         }
 
-<<<<<<< HEAD
     /**
      * Get Commandresult from acquiretokenresult
      *
@@ -585,14 +579,17 @@
                 return new CommandResult<Void>(CommandResult.ResultStatus.CANCEL, null, correlationId);
             } else {
                 return new CommandResult<>(CommandResult.ResultStatus.ERROR, baseException, correlationId);
-=======
+            }
+        }
+    }
+
         /**
          * Determine if the command result should be cached
          *
          * @param commandResult
          * @return
          */
-        private static boolean eligibleToCache ( @NonNull final CommandResult commandResult){
+        private static boolean eligibleToCache ( @NonNull final CommandResult commandResult) {
             final String methodName = ":eligibleToCache";
             switch (commandResult.getStatus()) {
                 case ERROR:
@@ -627,7 +624,6 @@
                 } else {
                     return new CommandResult(CommandResult.ResultStatus.ERROR, baseException, correlationId);
                 }
->>>>>>> 954e48d6
             }
         }
 

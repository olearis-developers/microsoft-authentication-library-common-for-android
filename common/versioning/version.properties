--- conflicted
+++ resolved
@@ -1,9 +1,4 @@
-<<<<<<< HEAD
-#Fri Feb 05 17:46:01 UTC 2021
-versionName=3.0.9
-=======
 #Fri Feb 05 01:53:12 UTC 2021
 versionName=3.1.0
->>>>>>> d800c27a
 versionCode=1
 latestPatchVersion=120
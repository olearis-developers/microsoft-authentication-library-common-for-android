--- conflicted
+++ resolved
@@ -1,9 +1,4 @@
-<<<<<<< HEAD
 #Fri Feb 19 20:58:44 UTC 2021
 versionName=3.2.0
-=======
-#Wed Mar 17 23:49:42 UTC 2021
-versionName=3.1.2
->>>>>>> 1c2611b4
 versionCode=1
 latestPatchVersion=161
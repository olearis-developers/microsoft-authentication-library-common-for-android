// Copyright (c) Microsoft Corporation.
// All rights reserved.
//
// This code is licensed under the MIT License.
//
// Permission is hereby granted, free of charge, to any person obtaining a copy
// of this software and associated documentation files(the "Software"), to deal
// in the Software without restriction, including without limitation the rights
// to use, copy, modify, merge, publish, distribute, sublicense, and / or sell
// copies of the Software, and to permit persons to whom the Software is
// furnished to do so, subject to the following conditions :
//
// The above copyright notice and this permission notice shall be included in
// all copies or substantial portions of the Software.
//
// THE SOFTWARE IS PROVIDED "AS IS", WITHOUT WARRANTY OF ANY KIND, EXPRESS OR
// IMPLIED, INCLUDING BUT NOT LIMITED TO THE WARRANTIES OF MERCHANTABILITY,
// FITNESS FOR A PARTICULAR PURPOSE AND NONINFRINGEMENT. IN NO EVENT SHALL THE
// AUTHORS OR COPYRIGHT HOLDERS BE LIABLE FOR ANY CLAIM, DAMAGES OR OTHER
// LIABILITY, WHETHER IN AN ACTION OF CONTRACT, TORT OR OTHERWISE, ARISING FROM,
// OUT OF OR IN CONNECTION WITH THE SOFTWARE OR THE USE OR OTHER DEALINGS IN
// THE SOFTWARE.
package com.microsoft.identity.common.internal.cache;

import android.content.Context;

import androidx.annotation.NonNull;
import androidx.annotation.Nullable;

import com.microsoft.identity.common.BaseAccount;
import com.microsoft.identity.common.WarningType;
import com.microsoft.identity.common.internal.authscheme.AbstractAuthenticationScheme;
import com.microsoft.identity.common.internal.authscheme.BearerAuthenticationSchemeInternal;
import com.microsoft.identity.common.internal.authscheme.PopAuthenticationSchemeInternal;
import com.microsoft.identity.common.internal.dto.AccessTokenRecord;
import com.microsoft.identity.common.internal.dto.AccountRecord;
import com.microsoft.identity.common.internal.dto.Credential;
import com.microsoft.identity.common.internal.dto.CredentialType;
import com.microsoft.identity.common.internal.dto.IdTokenRecord;
import com.microsoft.identity.common.internal.dto.RefreshTokenRecord;
import com.microsoft.identity.common.internal.providers.oauth2.AuthorizationRequest;
import com.microsoft.identity.common.internal.providers.oauth2.OAuth2Strategy;
import com.microsoft.identity.common.internal.providers.oauth2.TokenResponse;
import com.microsoft.identity.common.logging.Logger;

import java.util.ArrayList;
import java.util.List;

import static com.microsoft.identity.common.internal.cache.AbstractAccountCredentialCache.targetsIntersect;

// Suppressing rawtype warnings due to the generic type OAuth2Strategy and AuthorizationRequest
@SuppressWarnings(WarningType.rawtype_warning)
public class MicrosoftFamilyOAuth2TokenCache
        <GenericOAuth2Strategy extends OAuth2Strategy,
                GenericAuthorizationRequest extends AuthorizationRequest,
                GenericTokenResponse extends TokenResponse,
                GenericAccount extends BaseAccount,
                GenericRefreshToken extends com.microsoft.identity.common.internal.providers.oauth2.RefreshToken>
        extends MsalOAuth2TokenCache<GenericOAuth2Strategy, GenericAuthorizationRequest, GenericTokenResponse, GenericAccount, GenericRefreshToken> {

    private static final String TAG = MicrosoftFamilyOAuth2TokenCache.class.getSimpleName();

    /**
     * Constructs a new OAuth2TokenCache.
     *
     * @param context The Application Context of the consuming app.
     */
    public MicrosoftFamilyOAuth2TokenCache(final Context context,
                                           final IAccountCredentialCache accountCredentialCache,
                                           final IAccountCredentialAdapter<
                                                   GenericOAuth2Strategy,
                                                   GenericAuthorizationRequest,
                                                   GenericTokenResponse,
                                                   GenericAccount,
                                                   GenericRefreshToken> accountCredentialAdapter) {
        super(context, accountCredentialCache, accountCredentialAdapter);
    }

    /**
     * Loads the tokens available for the supplied client criteria.
     *
     * @param clientId      The current client's id.
     * @param accountRecord The current account.
     * @return An ICacheRecord containing the account. If a matching refresh token is available
     * it is returned.
     */
    public ICacheRecord loadByFamilyId(@Nullable final String clientId,
                                       @Nullable final String target,
                                       @NonNull final AccountRecord accountRecord,
                                       @Nullable final AbstractAuthenticationScheme authenticationScheme) {
        final String methodName = ":loadByFamilyId";

        final String familyId = "1";

        Logger.verbose(
                TAG + methodName,
                "ClientId[" + clientId + ", " + familyId + "]"
        );

        // The following fields must match when querying for RTs:
        // - environment
        // - home_account_id
        // - credential_type == RT
        //
        // The following fields do not matter when querying for RTs:
        // - clientId doesn't matter (FRT)
        // - target doesn't matter (FRT) (but we will inspect it when looking for an AT)
        // - realm doesn't matter (MRRT)

        RefreshTokenRecord rtToReturn = null;
        IdTokenRecord idTokenToReturn = null;
        IdTokenRecord v1IdTokenToReturn = null;
        AccessTokenRecord atRecordToReturn = null;

        final List<Credential> allCredentials = getAccountCredentialCache().getCredentials();

        // First, filter down to only the refresh tokens...
        for (final Credential credential : allCredentials) {
            if (credential instanceof RefreshTokenRecord) {
                final RefreshTokenRecord rtRecord = (RefreshTokenRecord) credential;

                if (familyId.equals(rtRecord.getFamilyId())
                        && accountRecord.getEnvironment().equals(rtRecord.getEnvironment())
                        && accountRecord.getHomeAccountId().equals(rtRecord.getHomeAccountId())) {
                    rtToReturn = rtRecord;
                    break;
                }
            }
        }

        // If there's a matching IdToken, pick that up too...
        for (final Credential credential : allCredentials) {
            if (credential instanceof IdTokenRecord) {
                final IdTokenRecord idTokenRecord = (IdTokenRecord) credential;

                if (null != clientId && clientId.equals(idTokenRecord.getClientId())
                        && accountRecord.getEnvironment().equals(idTokenRecord.getEnvironment())
                        && accountRecord.getHomeAccountId().equals(idTokenRecord.getHomeAccountId())
                        && accountRecord.getRealm().equals(idTokenRecord.getRealm())) {
                    if (CredentialType.V1IdToken.name().equalsIgnoreCase(idTokenRecord.getCredentialType())) {
                        v1IdTokenToReturn = idTokenRecord;
                    } else {
                        idTokenToReturn = idTokenRecord;
                    }
                    // Do not 'break' as there may still be more IdTokens to inspect
                }
            }
        }

        if (null != target && null != authenticationScheme) {
            for (final Credential credential : allCredentials) {
                if (credential instanceof AccessTokenRecord) {
                    final AccessTokenRecord atRecord = (AccessTokenRecord) credential;

                    if (null != clientId && clientId.equals(atRecord.getClientId())
                            && accountRecord.getEnvironment().equals(atRecord.getEnvironment())
                            && accountRecord.getHomeAccountId().equals(atRecord.getHomeAccountId())
                            && accountRecord.getRealm().equals(atRecord.getRealm())
                            && targetsIntersect(target, atRecord.getTarget(), true)) {
                        if (CredentialType.AccessToken.name().equalsIgnoreCase(atRecord.getCredentialType())
                                && BearerAuthenticationSchemeInternal.SCHEME_BEARER.equalsIgnoreCase(authenticationScheme.getName())) {
                            atRecordToReturn = atRecord;
                            break;
                        } else if (CredentialType.AccessToken_With_AuthScheme.name().equalsIgnoreCase(atRecord.getCredentialType())
                                && PopAuthenticationSchemeInternal.SCHEME_POP.equalsIgnoreCase(authenticationScheme.getName())) {
                            atRecordToReturn = atRecord;
                            break;
                        }
                    }
                }
            }
        }

        final CacheRecord.CacheRecordBuilder result = CacheRecord.builder();
<<<<<<< HEAD
        result.account(accountRecord);
=======
        result.mAccount(accountRecord);
>>>>>>> c1dcf7c5
        result.refreshToken(rtToReturn);
        result.accessToken(atRecordToReturn);
        result.v1IdToken(v1IdTokenToReturn);
        result.idToken(idTokenToReturn);

        return result.build();
    }

    public List<ICacheRecord> loadByFamilyIdWithAggregatedAccountData(
            @NonNull final String clientId,
            @Nullable final String target,
            @NonNull final AccountRecord account,
            @Nullable final AbstractAuthenticationScheme authenticationScheme) {
        final String methodName = ":loadByFamilyIdWithAggregatedAccountData";

        final List<ICacheRecord> result = new ArrayList<>();

        // First, load our primary record...
        result.add(
                loadByFamilyId(
                        clientId,
                        target,
                        account,
                        authenticationScheme
                )
        );

        // We also want to add accounts from different realms...

        final List<AccountRecord> accountsInOtherTenants =
                new ArrayList<>(getAllTenantAccountsForAccountByClientId(clientId, account));

        Logger.info(
                TAG + methodName,
                "Found "
                        + (accountsInOtherTenants.size() - 1)
                        + " profiles for this account"
        );

        // Ignore the first element, as it will contain the same result as loadByFamilyId()....
        accountsInOtherTenants.remove(0);

        if (!accountsInOtherTenants.isEmpty()) {
            // We need the IdToken of each of these accounts... we can reuse the RT, since it is
            // an FRT...

            for (final AccountRecord accountRecord : accountsInOtherTenants) {
                // Declare our container
                final CacheRecord.CacheRecordBuilder cacheRecord = CacheRecord.builder();
<<<<<<< HEAD
                cacheRecord.account(accountRecord);
=======
                cacheRecord.mAccount(accountRecord);
>>>>>>> c1dcf7c5
                cacheRecord.refreshToken(result.get(0).getRefreshToken());

                // Load all of the IdTokens and set as appropriate...
                final List<IdTokenRecord> idTokensForAccount = getIdTokensForAccountRecord(
                        clientId,
                        accountRecord
                );

                for (final IdTokenRecord idTokenRecord : idTokensForAccount) {
                    if (CredentialType.V1IdToken.name().equalsIgnoreCase(idTokenRecord.getCredentialType())) {
                        cacheRecord.v1IdToken(idTokenRecord);
                    } else {
<<<<<<< HEAD
                        cacheRecord.udToken(idTokenRecord);
=======
                        cacheRecord.idToken(idTokenRecord);
>>>>>>> c1dcf7c5
                    }
                }

                // We can ignore the A/T, since this account isn't being authorized...
                result.add(cacheRecord.build());
            }
        }

        return result;
    }
}<|MERGE_RESOLUTION|>--- conflicted
+++ resolved
@@ -172,11 +172,7 @@
         }
 
         final CacheRecord.CacheRecordBuilder result = CacheRecord.builder();
-<<<<<<< HEAD
         result.account(accountRecord);
-=======
-        result.mAccount(accountRecord);
->>>>>>> c1dcf7c5
         result.refreshToken(rtToReturn);
         result.accessToken(atRecordToReturn);
         result.v1IdToken(v1IdTokenToReturn);
@@ -226,11 +222,7 @@
             for (final AccountRecord accountRecord : accountsInOtherTenants) {
                 // Declare our container
                 final CacheRecord.CacheRecordBuilder cacheRecord = CacheRecord.builder();
-<<<<<<< HEAD
                 cacheRecord.account(accountRecord);
-=======
-                cacheRecord.mAccount(accountRecord);
->>>>>>> c1dcf7c5
                 cacheRecord.refreshToken(result.get(0).getRefreshToken());
 
                 // Load all of the IdTokens and set as appropriate...
@@ -243,11 +235,7 @@
                     if (CredentialType.V1IdToken.name().equalsIgnoreCase(idTokenRecord.getCredentialType())) {
                         cacheRecord.v1IdToken(idTokenRecord);
                     } else {
-<<<<<<< HEAD
-                        cacheRecord.udToken(idTokenRecord);
-=======
                         cacheRecord.idToken(idTokenRecord);
->>>>>>> c1dcf7c5
                     }
                 }
 

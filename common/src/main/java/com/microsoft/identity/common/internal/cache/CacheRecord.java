--- conflicted
+++ resolved
@@ -37,10 +37,7 @@
 @Value
 @Builder
 @Accessors(prefix = "m")
-<<<<<<< HEAD
 @Getter
-=======
->>>>>>> c1dcf7c5
 public class CacheRecord implements ICacheRecord {
 
     @lombok.NonNull
@@ -51,6 +48,7 @@
     private final IdTokenRecord mV1IdToken;
 
     public static class CacheRecordBuilder {
+        @Deprecated
         public CacheRecordBuilder mAccount(final @NonNull AccountRecord account) {
             if (account == null) {
                 throw new NullPointerException("The account record for a CacheRecord may not be null");

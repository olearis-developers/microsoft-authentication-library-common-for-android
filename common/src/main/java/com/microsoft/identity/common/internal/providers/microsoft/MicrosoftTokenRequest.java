--- conflicted
+++ resolved
@@ -32,17 +32,12 @@
     public static final String CODE_VERIFIER = "code_verifier";
     public static final String CLIENT_INFO = "client_info";
     public static final String CORRELATION_ID = "client-request-id";
-<<<<<<< HEAD
-    public static final String CLAIMS = "claims";
-=======
     public static final String ID_TOKEN_VERSIOM = "itver";
     public static final String MAM_VERSION = "mamver";
     public static final String CLAIMS = "claims";
     public static final String INSTANCE_AWARE = "instance_aware";
     public static final String CLIENT_APP_NAME = "x-app-name";
     public static final String CLIENT_APP_VERSION = "x-app-ver";
-
->>>>>>> ca0c6993
 
     public MicrosoftTokenRequest() {
         mClientInfoEnabled = "1";
@@ -57,11 +52,6 @@
     @SerializedName(CORRELATION_ID)
     private UUID mCorrelationId;
 
-<<<<<<< HEAD
-    @SerializedName(CLAIMS)
-    private String mClaims;
-
-=======
     @SerializedName(ID_TOKEN_VERSIOM)
     private String mIdTokenVersion;
 
@@ -80,8 +70,6 @@
     @SerializedName(CLIENT_APP_VERSION)
     private String mClientAppVersion;
 
-
->>>>>>> ca0c6993
     public String getCodeVerifier() {
         return this.mCodeVerifier;
     }
@@ -102,8 +90,6 @@
         return mCorrelationId;
     }
 
-<<<<<<< HEAD
-=======
     public String getIdTokenVersion() {
         return mIdTokenVersion;
     }
@@ -112,7 +98,6 @@
         this.mIdTokenVersion = mIdTokenVersion;
     }
 
->>>>>>> ca0c6993
     public String getClaims() {
         return mClaims;
     }
@@ -120,8 +105,6 @@
     public void setClaims(final String claims) {
         this.mClaims = claims;
     }
-<<<<<<< HEAD
-=======
 
     public String getInstanceAware() {
         return mInstanceAware;
@@ -154,5 +137,5 @@
     public void setMamversion(final String mamVersion) {
         this.mMamVersion = mamVersion;
     }
->>>>>>> ca0c6993
+
 }
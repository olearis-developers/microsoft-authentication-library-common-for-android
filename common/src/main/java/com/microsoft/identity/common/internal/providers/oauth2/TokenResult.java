--- conflicted
+++ resolved
@@ -35,23 +35,16 @@
     private TokenErrorResponse mTokenErrorResponse;
     private boolean mSuccess = false;
 
-<<<<<<< HEAD
     /**
      * Constructor of TokenResult.
      *
      * @param response      TokenResponse
      * @param errorResponse TokenErrorResponse
      */
-    public TokenResult(TokenResponse response, TokenErrorResponse errorResponse) {
-
-        mTokenResponse = response;
-        mTokenErrorResponse = errorResponse;
-=======
     public TokenResult(final TokenResponse response, final TokenErrorResponse errorResponse) {
         Logger.verbose(TAG, "Init: " + TAG);
         this.mTokenResponse = response;
         this.mTokenErrorResponse = errorResponse;
->>>>>>> 257955c6
 
         if (response != null) {
             mSuccess = true;

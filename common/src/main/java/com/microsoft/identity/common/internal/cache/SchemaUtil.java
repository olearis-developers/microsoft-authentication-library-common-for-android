--- conflicted
+++ resolved
@@ -181,20 +181,15 @@
 
         return alternativeAccountId;
     }
-
-<<<<<<< HEAD
-    /**
-     * Get the unique user id with the client info.
+  
+   /**
+     * Get the home account id with the client info.
      *
      * @param clientInfo ClientInfo
-     * @return String unique use id
-     */
-    public static String getUniqueId(final ClientInfo clientInfo) {
-        final String methodName = ":getUniqueId";
-=======
+     * @return String home account id
+     */
     public static String getHomeAccountId(final ClientInfo clientInfo) {
         final String methodName = ":getHomeAccountId";
->>>>>>> 257955c6
         Logger.entering(TAG, methodName, clientInfo);
 
         String homeAccountId = null;

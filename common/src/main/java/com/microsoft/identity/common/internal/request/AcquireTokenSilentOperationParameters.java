--- conflicted
+++ resolved
@@ -55,11 +55,8 @@
 
         if (mAccount == null) {
             Logger.warn(TAG, "The account set on silent operation parameters is NULL.");
-<<<<<<< HEAD
-=======
             // if the authority is B2C, then we do not need check if matches with the account enviroment
             // as B2C only exists in one cloud and can use custom domains
->>>>>>> a9f05cc1
         } else if (!isAuthorityB2C() && !authorityMatchesAccountEnvironment()) {
             throw new ArgumentException(
                     ArgumentException.ACQUIRE_TOKEN_SILENT_OPERATION_NAME,

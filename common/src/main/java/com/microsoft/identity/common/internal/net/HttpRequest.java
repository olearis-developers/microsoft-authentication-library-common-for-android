// Copyright (c) Microsoft Corporation.
// All rights reserved.
//
// This code is licensed under the MIT License.
//
// Permission is hereby granted, free of charge, to any person obtaining a copy
// of this software and associated documentation files(the "Software"), to deal
// in the Software without restriction, including without limitation the rights
// to use, copy, modify, merge, publish, distribute, sublicense, and / or sell
// copies of the Software, and to permit persons to whom the Software is
// furnished to do so, subject to the following conditions :
//
// The above copyright notice and this permission notice shall be included in
// all copies or substantial portions of the Software.
//
// THE SOFTWARE IS PROVIDED "AS IS", WITHOUT WARRANTY OF ANY KIND, EXPRESS OR
// IMPLIED, INCLUDING BUT NOT LIMITED TO THE WARRANTIES OF MERCHANTABILITY,
// FITNESS FOR A PARTICULAR PURPOSE AND NONINFRINGEMENT. IN NO EVENT SHALL THE
// AUTHORS OR COPYRIGHT HOLDERS BE LIABLE FOR ANY CLAIM, DAMAGES OR OTHER
// LIABILITY, WHETHER IN AN ACTION OF CONTRACT, TORT OR OTHERWISE, ARISING FROM,
// OUT OF OR IN CONNECTION WITH THE SOFTWARE OR THE USE OR OTHER DEALINGS IN
// THE SOFTWARE.
package com.microsoft.identity.common.internal.net;

<<<<<<< HEAD
import com.microsoft.identity.common.internal.telemetry.Telemetry;
import com.microsoft.identity.common.internal.telemetry.events.HttpEndEvent;
import com.microsoft.identity.common.internal.telemetry.events.HttpStartEvent;
=======
import androidx.annotation.NonNull;
import androidx.annotation.Nullable;

>>>>>>> e8a452b2
import com.microsoft.identity.common.internal.util.StringUtil;

import java.io.BufferedReader;
import java.io.Closeable;
import java.io.IOException;
import java.io.InputStream;
import java.io.InputStreamReader;
import java.io.OutputStream;
import java.net.HttpURLConnection;
import java.net.SocketTimeoutException;
import java.net.URL;
import java.net.UnknownServiceException;
import java.util.HashMap;
import java.util.Map;
import java.util.Set;

<<<<<<< HEAD
import static com.microsoft.identity.common.adal.internal.AuthenticationConstants.AAD.CLIENT_REQUEST_ID;
=======
import static com.microsoft.identity.common.internal.net.HttpUrlConnectionFactory.createHttpURLConnection;
>>>>>>> e8a452b2

/**
 * Internal class for handling http request.
 */
public final class HttpRequest {

    private static final String HOST = "Host";

    /**
     * The waiting time before doing retry to prevent hitting the server immediately failure.
     */
    private static final int RETRY_TIME_WAITING_PERIOD_MSEC = 1000;
    private static final int STREAM_BUFFER_SIZE = 1024;

    static final String REQUEST_METHOD_GET = "GET";
    static final String REQUEST_METHOD_POST = "POST";

    /**
     * Value of read timeout in milliseconds.
     */
    public static int READ_TIMEOUT = 30000;

    /**
     * Value of connect timeout in milliseconds.
     */
    public static int CONNECT_TIMEOUT = 30000;

    // class variables
    private final URL mRequestUrl;
    private final byte[] mRequestContent;
    private final String mRequestContentType;
    private final String mRequestMethod;
    private final Map<String, String> mRequestHeaders = new HashMap<>();

    /**
     * Constructor for {@link HttpRequest} with request {@link URL} and request headers.
     *
     * @param requestUrl     The {@link URL} to make the http request.
     * @param requestHeaders Headers used to send the http request.
     */
    private HttpRequest(@NonNull final URL requestUrl,
                        @NonNull final Map<String, String> requestHeaders,
                        @NonNull final String requestMethod) {
        this(requestUrl, requestHeaders, requestMethod, null, null);
    }

    /**
     * Constructor for {@link HttpRequest} with request {@link URL}, headers, post message and the
     * request content type.
     *
     * @param requestUrl         The {@link URL} to make the http request.
     * @param requestHeaders     Headers used to send the http request.
     * @param requestContent     Post message sent in the post request.
     * @param requestContentType Request content type.
     */
    private HttpRequest(@NonNull final URL requestUrl,
                        @NonNull final Map<String, String> requestHeaders,
                        @NonNull final String requestMethod,
                        @Nullable final byte[] requestContent,
                        @Nullable final String requestContentType) {
        mRequestUrl = requestUrl;
        mRequestHeaders.put(HOST, requestUrl.getAuthority());
        mRequestHeaders.putAll(requestHeaders);
        mRequestMethod = requestMethod;
        mRequestContent = requestContent;
        mRequestContentType = requestContentType;
    }

    /**
     * Send post request {@link URL}, headers, post message and the request content type.
     *
     * @param requestUrl         The {@link URL} to make the http request.
     * @param requestHeaders     Headers used to send the http request.
     * @param requestContent     Post message sent in the post request.
     * @param requestContentType Request content type.
     * @return HttpResponse
     * @throws IOException throw if error happen during http send request.
     */
<<<<<<< HEAD
    public static HttpResponse sendPost(final URL requestUrl, final Map<String, String> requestHeaders,
                                        final byte[] requestContent, final String requestContentType)
            throws IOException {
        Telemetry.emit(
                new HttpStartEvent()
                        .putMethod(REQUEST_METHOD_POST)
                        .putPath(requestUrl)
                        .putRequestIdHeader(requestHeaders.get(CLIENT_REQUEST_ID))
        );

        final HttpRequest httpRequest = new HttpRequest(requestUrl, requestHeaders, REQUEST_METHOD_POST,
                requestContent, requestContentType);
        final HttpResponse response = httpRequest.send();
        Telemetry.emit(new HttpEndEvent().putStatusCode(response.getStatusCode()));

        return response;
=======
    public static HttpResponse sendPost(final URL requestUrl,
                                        final Map<String, String> requestHeaders,
                                        final byte[] requestContent,
                                        final String requestContentType) throws IOException {
        final HttpRequest httpRequest = new HttpRequest(
                requestUrl,
                requestHeaders,
                REQUEST_METHOD_POST,
                requestContent,
                requestContentType
        );

        return httpRequest.send();
>>>>>>> e8a452b2
    }

    /**
     * Send Get request {@link URL} and request headers.
     *
     * @param requestUrl     The {@link URL} to make the http request.
     * @param requestHeaders Headers used to send the http request.
     * @return HttpResponse
     * @throws IOException throw if service error happen during http request.
     */
<<<<<<< HEAD
    public static HttpResponse sendGet(final URL requestUrl, final Map<String, String> requestHeaders)
            throws IOException {
        Telemetry.emit(
                new HttpStartEvent()
                        .putMethod(REQUEST_METHOD_GET)
                        .putPath(requestUrl)
                        .putRequestIdHeader(requestHeaders.get(CLIENT_REQUEST_ID))
        );

        final HttpRequest httpRequest = new HttpRequest(requestUrl, requestHeaders, REQUEST_METHOD_GET);
        final HttpResponse response =  httpRequest.send();
=======
    public static HttpResponse sendGet(final URL requestUrl,
                                       final Map<String, String> requestHeaders) throws IOException {
        final HttpRequest httpRequest = new HttpRequest(
                requestUrl,
                requestHeaders,
                REQUEST_METHOD_GET
        );
>>>>>>> e8a452b2

        Telemetry.emit(
                new HttpEndEvent()
                        .putStatusCode(response.getStatusCode())
        );
        return response;
    }

    /**
     * Send http request.
     */
    private HttpResponse send() throws IOException {
        final HttpResponse response = sendWithRetry();

        if (response != null && isRetryableError(response.getStatusCode())) {
            throw new UnknownServiceException("Retry failed again with 500/503/504");
        }

        return response;
    }

    /**
     * Execute the send request, and retry if needed. Retry happens on all the endpoint when
     * receiving {@link SocketTimeoutException} or retryable error 500/503/504.
     */
    private HttpResponse sendWithRetry() throws IOException {
        final HttpResponse httpResponse;

        try {
            httpResponse = executeHttpSend();
        } catch (final SocketTimeoutException socketTimeoutException) {
            // In android, network timeout is thrown as the SocketTimeOutException, we need to
            // catch this and perform retry. If retry also fails with timeout, the
            // socketTimeoutException will be bubbled up
            waitBeforeRetry();
            return executeHttpSend();
        }

        if (isRetryableError(httpResponse.getStatusCode())) {
            // retry if we get 500/503/504
            waitBeforeRetry();
            return executeHttpSend();
        }

        return httpResponse;
    }

    private HttpResponse executeHttpSend() throws IOException {
        final HttpURLConnection urlConnection = setupConnection();
        urlConnection.setRequestMethod(mRequestMethod);
        urlConnection.setUseCaches(true);
        setRequestBody(urlConnection, mRequestContent, mRequestContentType);

        InputStream responseStream = null;

        final HttpResponse response;
        try {
            try {
                responseStream = urlConnection.getInputStream();
            } catch (final SocketTimeoutException socketTimeoutException) {
                // SocketTimeoutExcetion is thrown when connection timeout happens. For connection
                // timeout, we want to retry once. Throw the exception to the upper layer, and the
                // upper layer will handle the rety.
                throw socketTimeoutException;
            } catch (final IOException ioException) {
                responseStream = urlConnection.getErrorStream();
            }

            final int statusCode = urlConnection.getResponseCode();

            final String responseBody = responseStream == null
                    ? ""
                    : convertStreamToString(responseStream);

            response = new HttpResponse(statusCode, responseBody, urlConnection.getHeaderFields());
        } finally {
            safeCloseStream(responseStream);
        }

        return response;
    }

    private HttpURLConnection setupConnection() throws IOException {
        final HttpURLConnection urlConnection = createHttpURLConnection(mRequestUrl);

        // Apply request headers and update the headers with default attributes first
        final Set<Map.Entry<String, String>> headerEntries = mRequestHeaders.entrySet();

        for (final Map.Entry<String, String> entry : headerEntries) {
            urlConnection.setRequestProperty(entry.getKey(), entry.getValue());
        }

        urlConnection.setConnectTimeout(CONNECT_TIMEOUT);
        urlConnection.setReadTimeout(READ_TIMEOUT);
        urlConnection.setInstanceFollowRedirects(true);
        urlConnection.setUseCaches(false);
        urlConnection.setDoInput(true);

        return urlConnection;
    }

    private static void setRequestBody(@NonNull final HttpURLConnection connection,
                                       @Nullable final byte[] contentRequest,
                                       @Nullable final String requestContentType) throws IOException {
        if (contentRequest == null) {
            return;
        }

        connection.setDoOutput(true);

        if (!StringUtil.isEmpty(requestContentType)) {
            connection.setRequestProperty("Content-Type", requestContentType);
        }

        connection.setRequestProperty("Content-Length", String.valueOf(contentRequest.length));

        OutputStream out = null;

        try {
            out = connection.getOutputStream();
            out.write(contentRequest);
        } finally {
            safeCloseStream(out);
        }
    }

    /**
     * Convert stream into the string.
     *
     * @param inputStream {@link InputStream} to be converted to be a string.
     * @return The converted string
     * @throws IOException Thrown when failing to access inputStream stream.
     */
    private static String convertStreamToString(final InputStream inputStream) throws IOException {
        try {
            final BufferedReader reader = new BufferedReader(new InputStreamReader(inputStream));
            final char[] buffer = new char[STREAM_BUFFER_SIZE];
            final StringBuilder stringBuilder = new StringBuilder();
            int charsRead;

            while ((charsRead = reader.read(buffer)) > -1) {
                stringBuilder.append(buffer, 0, charsRead);
            }

            return stringBuilder.toString();
        } finally {
            safeCloseStream(inputStream);
        }
    }

    /**
     * Close the stream safely.
     *
     * @param stream stream to be closed
     */
    private static void safeCloseStream(@Nullable final Closeable stream) {
        if (stream == null) {
            return;
        }

        try {
            stream.close();
        } catch (final IOException e) {
            //Encountered IO exception when trying to close the stream"
        }
    }

    /**
     * Check if the given status code is the retryable status code(500/503/504).
     *
     * @param statusCode The status to check.
     * @return True if the status code is 500, 503 or 504, false otherwise.
     */
    private static boolean isRetryableError(final int statusCode) {
        return statusCode == HttpURLConnection.HTTP_INTERNAL_ERROR
                || statusCode == HttpURLConnection.HTTP_GATEWAY_TIMEOUT
                || statusCode == HttpURLConnection.HTTP_UNAVAILABLE;
    }

    /**
     * Having the thread wait for 1 second before doing the retry to avoid hitting server
     * immediately.
     */
    private void waitBeforeRetry() {
        try {
            Thread.sleep(RETRY_TIME_WAITING_PERIOD_MSEC);
        } catch (final InterruptedException interrupted) {
            //Fail the have the thread waiting for 1 second before doing the retry
        }
    }
}<|MERGE_RESOLUTION|>--- conflicted
+++ resolved
@@ -22,15 +22,12 @@
 // THE SOFTWARE.
 package com.microsoft.identity.common.internal.net;
 
-<<<<<<< HEAD
 import com.microsoft.identity.common.internal.telemetry.Telemetry;
 import com.microsoft.identity.common.internal.telemetry.events.HttpEndEvent;
 import com.microsoft.identity.common.internal.telemetry.events.HttpStartEvent;
-=======
 import androidx.annotation.NonNull;
 import androidx.annotation.Nullable;
 
->>>>>>> e8a452b2
 import com.microsoft.identity.common.internal.util.StringUtil;
 
 import java.io.BufferedReader;
@@ -47,11 +44,8 @@
 import java.util.Map;
 import java.util.Set;
 
-<<<<<<< HEAD
 import static com.microsoft.identity.common.adal.internal.AuthenticationConstants.AAD.CLIENT_REQUEST_ID;
-=======
 import static com.microsoft.identity.common.internal.net.HttpUrlConnectionFactory.createHttpURLConnection;
->>>>>>> e8a452b2
 
 /**
  * Internal class for handling http request.
@@ -130,7 +124,6 @@
      * @return HttpResponse
      * @throws IOException throw if error happen during http send request.
      */
-<<<<<<< HEAD
     public static HttpResponse sendPost(final URL requestUrl, final Map<String, String> requestHeaders,
                                         final byte[] requestContent, final String requestContentType)
             throws IOException {
@@ -147,21 +140,6 @@
         Telemetry.emit(new HttpEndEvent().putStatusCode(response.getStatusCode()));
 
         return response;
-=======
-    public static HttpResponse sendPost(final URL requestUrl,
-                                        final Map<String, String> requestHeaders,
-                                        final byte[] requestContent,
-                                        final String requestContentType) throws IOException {
-        final HttpRequest httpRequest = new HttpRequest(
-                requestUrl,
-                requestHeaders,
-                REQUEST_METHOD_POST,
-                requestContent,
-                requestContentType
-        );
-
-        return httpRequest.send();
->>>>>>> e8a452b2
     }
 
     /**
@@ -172,7 +150,6 @@
      * @return HttpResponse
      * @throws IOException throw if service error happen during http request.
      */
-<<<<<<< HEAD
     public static HttpResponse sendGet(final URL requestUrl, final Map<String, String> requestHeaders)
             throws IOException {
         Telemetry.emit(
@@ -184,15 +161,6 @@
 
         final HttpRequest httpRequest = new HttpRequest(requestUrl, requestHeaders, REQUEST_METHOD_GET);
         final HttpResponse response =  httpRequest.send();
-=======
-    public static HttpResponse sendGet(final URL requestUrl,
-                                       final Map<String, String> requestHeaders) throws IOException {
-        final HttpRequest httpRequest = new HttpRequest(
-                requestUrl,
-                requestHeaders,
-                REQUEST_METHOD_GET
-        );
->>>>>>> e8a452b2
 
         Telemetry.emit(
                 new HttpEndEvent()

// Copyright (c) Microsoft Corporation.
// All rights reserved.
//
// This code is licensed under the MIT License.
//
// Permission is hereby granted, free of charge, to any person obtaining a copy
// of this software and associated documentation files(the "Software"), to deal
// in the Software without restriction, including without limitation the rights
// to use, copy, modify, merge, publish, distribute, sublicense, and / or sell
// copies of the Software, and to permit persons to whom the Software is
// furnished to do so, subject to the following conditions :
//
// The above copyright notice and this permission notice shall be included in
// all copies or substantial portions of the Software.
//
// THE SOFTWARE IS PROVIDED "AS IS", WITHOUT WARRANTY OF ANY KIND, EXPRESS OR
// IMPLIED, INCLUDING BUT NOT LIMITED TO THE WARRANTIES OF MERCHANTABILITY,
// FITNESS FOR A PARTICULAR PURPOSE AND NONINFRINGEMENT. IN NO EVENT SHALL THE
// AUTHORS OR COPYRIGHT HOLDERS BE LIABLE FOR ANY CLAIM, DAMAGES OR OTHER
// LIABILITY, WHETHER IN AN ACTION OF CONTRACT, TORT OR OTHERWISE, ARISING FROM,
// OUT OF OR IN CONNECTION WITH THE SOFTWARE OR THE USE OR OTHER DEALINGS IN
// THE SOFTWARE.
package com.microsoft.identity.common.internal.net;

import androidx.annotation.NonNull;
import androidx.annotation.Nullable;

<<<<<<< HEAD
import com.microsoft.identity.common.internal.servertelemetry.ServerTelemetry;
=======
>>>>>>> 79762429
import com.microsoft.identity.common.internal.telemetry.Telemetry;
import com.microsoft.identity.common.internal.telemetry.events.HttpEndEvent;
import com.microsoft.identity.common.internal.telemetry.events.HttpStartEvent;
import com.microsoft.identity.common.internal.util.StringUtil;

import java.io.BufferedReader;
import java.io.Closeable;
import java.io.IOException;
import java.io.InputStream;
import java.io.InputStreamReader;
import java.io.OutputStream;
import java.net.HttpURLConnection;
import java.net.SocketTimeoutException;
import java.net.URL;
import java.net.UnknownServiceException;
import java.util.HashMap;
import java.util.Map;
import java.util.Set;

import static com.microsoft.identity.common.adal.internal.AuthenticationConstants.AAD.CLIENT_REQUEST_ID;
import static com.microsoft.identity.common.internal.net.HttpUrlConnectionFactory.createHttpURLConnection;

/**
 * Internal class for handling http request.
 */
public final class HttpRequest {

    private static final String HOST = "Host";

    /**
     * The waiting time before doing retry to prevent hitting the server immediately failure.
     */
    private static final int RETRY_TIME_WAITING_PERIOD_MSEC = 1000;
    private static final int STREAM_BUFFER_SIZE = 1024;

    static final String REQUEST_METHOD_GET = "GET";
    static final String REQUEST_METHOD_POST = "POST";

    /**
     * Value of read timeout in milliseconds.
     */
    public static int READ_TIMEOUT = 30000;

    /**
     * Value of connect timeout in milliseconds.
     */
    public static int CONNECT_TIMEOUT = 30000;

    // class variables
    private final URL mRequestUrl;
    private final byte[] mRequestContent;
    private final String mRequestContentType;
    private final String mRequestMethod;
    private final Map<String, String> mRequestHeaders = new HashMap<>();

    /**
     * Constructor for {@link HttpRequest} with request {@link URL} and request headers.
     *
     * @param requestUrl     The {@link URL} to make the http request.
     * @param requestHeaders Headers used to send the http request.
     */
    private HttpRequest(@NonNull final URL requestUrl,
                        @NonNull final Map<String, String> requestHeaders,
                        @NonNull final String requestMethod) {
        this(requestUrl, requestHeaders, requestMethod, null, null);
    }

    /**
     * Constructor for {@link HttpRequest} with request {@link URL}, headers, post message and the
     * request content type.
     *
     * @param requestUrl         The {@link URL} to make the http request.
     * @param requestHeaders     Headers used to send the http request.
     * @param requestContent     Post message sent in the post request.
     * @param requestContentType Request content type.
     */
    private HttpRequest(@NonNull final URL requestUrl,
                        @NonNull final Map<String, String> requestHeaders,
                        @NonNull final String requestMethod,
                        @Nullable final byte[] requestContent,
                        @Nullable final String requestContentType) {
        mRequestUrl = requestUrl;
        mRequestHeaders.put(HOST, requestUrl.getAuthority());
        mRequestHeaders.putAll(requestHeaders);
        mRequestMethod = requestMethod;
        mRequestContent = requestContent;
        mRequestContentType = requestContentType;
    }

    /**
     * Send post request {@link URL}, headers, post message and the request content type.
     *
     * @param requestUrl         The {@link URL} to make the http request.
     * @param requestHeaders     Headers used to send the http request.
     * @param requestContent     Post message sent in the post request.
     * @param requestContentType Request content type.
     * @return HttpResponse
     * @throws IOException throw if error happen during http send request.
     */
    public static HttpResponse sendPost(final URL requestUrl, final Map<String, String> requestHeaders,
                                        final byte[] requestContent, final String requestContentType)
            throws IOException {
        Telemetry.emit(
                new HttpStartEvent()
                        .putMethod(REQUEST_METHOD_POST)
                        .putPath(requestUrl)
                        .putRequestIdHeader(requestHeaders == null ? null : requestHeaders.get(CLIENT_REQUEST_ID))
        );

        final Map<String, String> telemetryHeaders = ServerTelemetry.getTelemetryHeaders();
        requestHeaders.putAll(telemetryHeaders);

        final HttpRequest httpRequest = new HttpRequest(requestUrl, requestHeaders, REQUEST_METHOD_POST,
                requestContent, requestContentType);
        final HttpResponse response = httpRequest.send();

        final HttpEndEvent httpEndEvent = new HttpEndEvent();
        if (response != null) {
            httpEndEvent.putStatusCode(response.getStatusCode());
        }
        Telemetry.emit(httpEndEvent);

        return response;
    }

    /**
     * Send Get request {@link URL} and request headers.
     *
     * @param requestUrl     The {@link URL} to make the http request.
     * @param requestHeaders Headers used to send the http request.
     * @return HttpResponse
     * @throws IOException throw if service error happen during http request.
     */
    public static HttpResponse sendGet(final URL requestUrl, final Map<String, String> requestHeaders)
            throws IOException {
        Telemetry.emit(
                new HttpStartEvent()
                        .putMethod(REQUEST_METHOD_GET)
                        .putPath(requestUrl)
                        .putRequestIdHeader(requestHeaders == null ? null : requestHeaders.get(CLIENT_REQUEST_ID))
        );

        final Map<String, String> telemetryHeaders = ServerTelemetry.getTelemetryHeaders();
        requestHeaders.putAll(telemetryHeaders);

        final HttpRequest httpRequest = new HttpRequest(requestUrl, requestHeaders, REQUEST_METHOD_GET);
        final HttpResponse response = httpRequest.send();
<<<<<<< HEAD

        Telemetry.emit(
                new HttpEndEvent()
                        .putStatusCode(response.getStatusCode())
        );

=======

        final HttpEndEvent httpEndEvent = new HttpEndEvent();
        if (response != null) {
            httpEndEvent.putStatusCode(response.getStatusCode());
        }
        Telemetry.emit(httpEndEvent);

>>>>>>> 79762429
        return response;
    }

    /**
     * Send http request.
     */
    private HttpResponse send() throws IOException {
        final HttpResponse response = sendWithRetry();

        if (response != null && isRetryableError(response.getStatusCode())) {
            throw new UnknownServiceException("Retry failed again with 500/503/504");
        }

        return response;
    }

    /**
     * Execute the send request, and retry if needed. Retry happens on all the endpoint when
     * receiving {@link SocketTimeoutException} or retryable error 500/503/504.
     */
    private HttpResponse sendWithRetry() throws IOException {
        final HttpResponse httpResponse;

        try {
            httpResponse = executeHttpSend();
        } catch (final SocketTimeoutException socketTimeoutException) {
            // In android, network timeout is thrown as the SocketTimeOutException, we need to
            // catch this and perform retry. If retry also fails with timeout, the
            // socketTimeoutException will be bubbled up
            waitBeforeRetry();
            return executeHttpSend();
        }

        if (isRetryableError(httpResponse.getStatusCode())) {
            // retry if we get 500/503/504
            waitBeforeRetry();
            return executeHttpSend();
        }

        return httpResponse;
    }

    private HttpResponse executeHttpSend() throws IOException {
        final HttpURLConnection urlConnection = setupConnection();
        urlConnection.setRequestMethod(mRequestMethod);
        urlConnection.setUseCaches(true);
        setRequestBody(urlConnection, mRequestContent, mRequestContentType);

        InputStream responseStream = null;

        final HttpResponse response;
        try {
            try {
                responseStream = urlConnection.getInputStream();
            } catch (final SocketTimeoutException socketTimeoutException) {
                // SocketTimeoutExcetion is thrown when connection timeout happens. For connection
                // timeout, we want to retry once. Throw the exception to the upper layer, and the
                // upper layer will handle the rety.
                throw socketTimeoutException;
            } catch (final IOException ioException) {
                responseStream = urlConnection.getErrorStream();
            }

            final int statusCode = urlConnection.getResponseCode();

            final String responseBody = responseStream == null
                    ? ""
                    : convertStreamToString(responseStream);

            response = new HttpResponse(statusCode, responseBody, urlConnection.getHeaderFields());
        } finally {
            safeCloseStream(responseStream);
        }

        return response;
    }

    private HttpURLConnection setupConnection() throws IOException {
        final HttpURLConnection urlConnection = createHttpURLConnection(mRequestUrl);

        // Apply request headers and update the headers with default attributes first
        final Set<Map.Entry<String, String>> headerEntries = mRequestHeaders.entrySet();

        for (final Map.Entry<String, String> entry : headerEntries) {
            urlConnection.setRequestProperty(entry.getKey(), entry.getValue());
        }

        urlConnection.setConnectTimeout(CONNECT_TIMEOUT);
        urlConnection.setReadTimeout(READ_TIMEOUT);
        urlConnection.setInstanceFollowRedirects(true);
        urlConnection.setUseCaches(false);
        urlConnection.setDoInput(true);

        return urlConnection;
    }

    private static void setRequestBody(@NonNull final HttpURLConnection connection,
                                       @Nullable final byte[] contentRequest,
                                       @Nullable final String requestContentType) throws IOException {
        if (contentRequest == null) {
            return;
        }

        connection.setDoOutput(true);

        if (!StringUtil.isEmpty(requestContentType)) {
            connection.setRequestProperty("Content-Type", requestContentType);
        }

        connection.setRequestProperty("Content-Length", String.valueOf(contentRequest.length));

        OutputStream out = null;

        try {
            out = connection.getOutputStream();
            out.write(contentRequest);
        } finally {
            safeCloseStream(out);
        }
    }

    /**
     * Convert stream into the string.
     *
     * @param inputStream {@link InputStream} to be converted to be a string.
     * @return The converted string
     * @throws IOException Thrown when failing to access inputStream stream.
     */
    private static String convertStreamToString(final InputStream inputStream) throws IOException {
        try {
            final BufferedReader reader = new BufferedReader(new InputStreamReader(inputStream));
            final char[] buffer = new char[STREAM_BUFFER_SIZE];
            final StringBuilder stringBuilder = new StringBuilder();
            int charsRead;

            while ((charsRead = reader.read(buffer)) > -1) {
                stringBuilder.append(buffer, 0, charsRead);
            }

            return stringBuilder.toString();
        } finally {
            safeCloseStream(inputStream);
        }
    }

    /**
     * Close the stream safely.
     *
     * @param stream stream to be closed
     */
    private static void safeCloseStream(@Nullable final Closeable stream) {
        if (stream == null) {
            return;
        }

        try {
            stream.close();
        } catch (final IOException e) {
            //Encountered IO exception when trying to close the stream"
        }
    }

    /**
     * Check if the given status code is the retryable status code(500/503/504).
     *
     * @param statusCode The status to check.
     * @return True if the status code is 500, 503 or 504, false otherwise.
     */
    private static boolean isRetryableError(final int statusCode) {
        return statusCode == HttpURLConnection.HTTP_INTERNAL_ERROR
                || statusCode == HttpURLConnection.HTTP_GATEWAY_TIMEOUT
                || statusCode == HttpURLConnection.HTTP_UNAVAILABLE;
    }

    /**
     * Having the thread wait for 1 second before doing the retry to avoid hitting server
     * immediately.
     */
    private void waitBeforeRetry() {
        try {
            Thread.sleep(RETRY_TIME_WAITING_PERIOD_MSEC);
        } catch (final InterruptedException interrupted) {
            //Fail the have the thread waiting for 1 second before doing the retry
        }
    }
}<|MERGE_RESOLUTION|>--- conflicted
+++ resolved
@@ -25,10 +25,7 @@
 import androidx.annotation.NonNull;
 import androidx.annotation.Nullable;
 
-<<<<<<< HEAD
 import com.microsoft.identity.common.internal.servertelemetry.ServerTelemetry;
-=======
->>>>>>> 79762429
 import com.microsoft.identity.common.internal.telemetry.Telemetry;
 import com.microsoft.identity.common.internal.telemetry.events.HttpEndEvent;
 import com.microsoft.identity.common.internal.telemetry.events.HttpStartEvent;
@@ -176,14 +173,6 @@
 
         final HttpRequest httpRequest = new HttpRequest(requestUrl, requestHeaders, REQUEST_METHOD_GET);
         final HttpResponse response = httpRequest.send();
-<<<<<<< HEAD
-
-        Telemetry.emit(
-                new HttpEndEvent()
-                        .putStatusCode(response.getStatusCode())
-        );
-
-=======
 
         final HttpEndEvent httpEndEvent = new HttpEndEvent();
         if (response != null) {
@@ -191,7 +180,6 @@
         }
         Telemetry.emit(httpEndEvent);
 
->>>>>>> 79762429
         return response;
     }
 

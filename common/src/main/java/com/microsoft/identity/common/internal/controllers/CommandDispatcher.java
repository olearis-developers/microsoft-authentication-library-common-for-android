//  Copyright (c) Microsoft Corporation.
//  All rights reserved.
//
//  This code is licensed under the MIT License.
//
//  Permission is hereby granted, free of charge, to any person obtaining a copy
//  of this software and associated documentation files(the "Software"), to deal
//  in the Software without restriction, including without limitation the rights
//  to use, copy, modify, merge, publish, distribute, sublicense, and / or sell
//  copies of the Software, and to permit persons to whom the Software is
//  furnished to do so, subject to the following conditions :
//
//  The above copyright notice and this permission notice shall be included in
//  all copies or substantial portions of the Software.
//
//  THE SOFTWARE IS PROVIDED "AS IS", WITHOUT WARRANTY OF ANY KIND, EXPRESS OR
//  IMPLIED, INCLUDING BUT NOT LIMITED TO THE WARRANTIES OF MERCHANTABILITY,
//  FITNESS FOR A PARTICULAR PURPOSE AND NONINFRINGEMENT. IN NO EVENT SHALL THE
//  AUTHORS OR COPYRIGHT HOLDERS BE LIABLE FOR ANY CLAIM, DAMAGES OR OTHER
//  LIABILITY, WHETHER IN AN ACTION OF CONTRACT, TORT OR OTHERWISE, ARISING FROM,
//  OUT OF OR IN CONNECTION WITH THE SOFTWARE OR THE USE OR OTHER DEALINGS IN
//  THE SOFTWARE.
package com.microsoft.identity.common.internal.controllers;

import android.app.ActivityManager;
import android.content.BroadcastReceiver;
import android.content.Context;
import android.content.Intent;
import android.content.IntentFilter;
import android.os.Handler;
import android.os.Looper;
import android.text.TextUtils;

import androidx.annotation.GuardedBy;
import androidx.annotation.NonNull;
import androidx.annotation.Nullable;
import androidx.annotation.VisibleForTesting;
import androidx.localbroadcastmanager.content.LocalBroadcastManager;

import com.microsoft.identity.common.WarningType;
import com.microsoft.identity.common.adal.internal.AuthenticationConstants;
import com.microsoft.identity.common.exception.BaseException;
import com.microsoft.identity.common.exception.BrokerCommunicationException;
import com.microsoft.identity.common.exception.ClientException;
import com.microsoft.identity.common.exception.ErrorStrings;
import com.microsoft.identity.common.exception.IntuneAppProtectionPolicyRequiredException;
import com.microsoft.identity.common.exception.UserCancelException;
import com.microsoft.identity.common.internal.commands.BaseCommand;
import com.microsoft.identity.common.internal.commands.InteractiveTokenCommand;
import com.microsoft.identity.common.internal.commands.parameters.BrokerInteractiveTokenCommandParameters;
import com.microsoft.identity.common.internal.commands.parameters.CommandParameters;
import com.microsoft.identity.common.internal.commands.parameters.InteractiveTokenCommandParameters;
import com.microsoft.identity.common.internal.commands.parameters.SilentTokenCommandParameters;
import com.microsoft.identity.common.java.eststelemetry.EstsTelemetry;
import com.microsoft.identity.common.java.util.ObjectMapper;
import com.microsoft.identity.common.logging.DiagnosticContext;
import com.microsoft.identity.common.internal.logging.Logger;
import com.microsoft.identity.common.internal.request.SdkType;
import com.microsoft.identity.common.internal.result.AcquireTokenResult;
import com.microsoft.identity.common.internal.result.FinalizableResultFuture;
import com.microsoft.identity.common.internal.result.LocalAuthenticationResult;
import com.microsoft.identity.common.internal.telemetry.Telemetry;
import com.microsoft.identity.common.internal.util.BiConsumer;
import com.microsoft.identity.common.internal.util.StringUtil;
import com.microsoft.identity.common.internal.util.ThreadUtils;

import java.lang.reflect.Field;
import java.util.Arrays;
import java.util.Map;
import java.util.TreeSet;
import java.util.UUID;
import java.util.concurrent.ConcurrentHashMap;
import java.util.concurrent.ConcurrentMap;
import java.util.concurrent.ExecutionException;
import java.util.concurrent.ExecutorService;
import java.util.concurrent.Executors;
import java.util.concurrent.TimeUnit;

import static com.microsoft.identity.common.adal.internal.AuthenticationConstants.AuthorizationIntentAction.CANCEL_INTERACTIVE_REQUEST;
import static com.microsoft.identity.common.adal.internal.AuthenticationConstants.AuthorizationIntentAction.RETURN_INTERACTIVE_REQUEST_RESULT;
import static com.microsoft.identity.common.adal.internal.AuthenticationConstants.AuthorizationIntentKey.REQUEST_CODE;
import static com.microsoft.identity.common.adal.internal.AuthenticationConstants.AuthorizationIntentKey.RESULT_CODE;
import static com.microsoft.identity.common.internal.eststelemetry.EstsTelemetry.createLastRequestTelemetryCacheOnAndroid;

public class CommandDispatcher {

    private static final String TAG = CommandDispatcher.class.getSimpleName();

    private static final int SILENT_REQUEST_THREAD_POOL_SIZE = 5;
    private static final int INTERACTIVE_REQUEST_THREAD_POOL_SIZE = 1;
    //TODO:1315931 - Refactor the threadpools to not be unbounded for both silent and interactive requests.
    private static final ExecutorService sInteractiveExecutor = ThreadUtils.getNamedThreadPoolExecutor(
            1, INTERACTIVE_REQUEST_THREAD_POOL_SIZE, -1, 0, TimeUnit.MINUTES, "interactive"
    );
    private static final ExecutorService sSilentExecutor = ThreadUtils.getNamedThreadPoolExecutor(
            1, SILENT_REQUEST_THREAD_POOL_SIZE, -1, 1, TimeUnit.MINUTES, "silent"
    );
    private static final Object sLock = new Object();
    private static InteractiveTokenCommand sCommand = null;
    private static final CommandResultCache sCommandResultCache = new CommandResultCache();

    private static final TreeSet<String> nonCacheableErrorCodes = new TreeSet(
            Arrays.asList(
                    ErrorStrings.DEVICE_NETWORK_NOT_AVAILABLE,
                    BrokerCommunicationException.Category.CONNECTION_ERROR.toString(),
                    ClientException.INTERRUPTED_OPERATION,
                    ClientException.INVALID_BROKER_BUNDLE,
                    ClientException.IO_ERROR));

    private static final Object mapAccessLock = new Object();
    @GuardedBy("mapAccessLock")
    // Suppressing rawtype warnings due to the generic type BaseCommand
    @SuppressWarnings(WarningType.rawtype_warning)
    private static ConcurrentMap<BaseCommand, FinalizableResultFuture<CommandResult>> sExecutingCommandMap = new ConcurrentHashMap<>();

    /**
     * Remove all keys that are the command reference from the executing command map.  Since if they key has
     * been changed, remove will not work, construct a new map and add all keys that are not identically
     * that key into the new map.  <strong>MUST</strong> only be used under the mapAccessLock.
     *
     * @param command the command whose identity to use to cleanse the map.
     */
    // Suppressing rawtype warnings due to the generic type BaseCommand
    @SuppressWarnings(WarningType.rawtype_warning)
    private static void cleanMap(BaseCommand command) {
        ConcurrentMap<BaseCommand, FinalizableResultFuture<CommandResult>> newMap = new ConcurrentHashMap<>();
        for (Map.Entry<BaseCommand, FinalizableResultFuture<CommandResult>> e : sExecutingCommandMap.entrySet()) {
            if (! (command == e.getKey())) {
                newMap.put(e.getKey(), e.getValue());
            }
        }
        sExecutingCommandMap = newMap;
    }

    @VisibleForTesting(otherwise = VisibleForTesting.NONE)
    public static int outstandingCommands() {
        synchronized (mapAccessLock) {
            return sExecutingCommandMap.size();
        }
    }

    @VisibleForTesting(otherwise = VisibleForTesting.NONE)
    public static boolean isCommandOutstanding(BaseCommand c) {
        synchronized (mapAccessLock) {
            for (Map.Entry<BaseCommand, ?> e : sExecutingCommandMap.entrySet()) {
                if (e.getKey() == c) {
                    System.out.println("Command out there " + c);
                    return true;
                }
            }
            return false;
        }
    }

    @VisibleForTesting(otherwise = VisibleForTesting.NONE)
    public static void clearState() throws Exception {
        synchronized (mapAccessLock) {
            sExecutingCommandMap.clear();
        }
        sSilentExecutor.shutdownNow();
        sInteractiveExecutor.shutdownNow();
        Field f = CommandDispatcher.class.getDeclaredField("sSilentExecutor");
        f.setAccessible(true);
        f.set(null, Executors.newFixedThreadPool(SILENT_REQUEST_THREAD_POOL_SIZE));
        f.setAccessible(false);

        f = CommandDispatcher.class.getDeclaredField("sInteractiveExecutor");
        f.setAccessible(true);
        f.set(null, Executors.newSingleThreadExecutor());
        f.setAccessible(false);
    }


    /**
     * submitSilent - Run a command using the silent thread pool.
     *
     * @param command
     */
    public static void submitSilent(@SuppressWarnings(WarningType.rawtype_warning) @NonNull final BaseCommand command) {
        submitSilentReturningFuture(command);
    }

    /**
     * submitSilent - Run a command using the silent thread pool, and return the future governing it.
     *
     * @param command
     */
    @VisibleForTesting(otherwise = VisibleForTesting.PRIVATE)
    public static FinalizableResultFuture<CommandResult> submitSilentReturningFuture(@SuppressWarnings(WarningType.rawtype_warning)
                                                                                     @NonNull final BaseCommand command) {

        final String methodName = ":submitSilent";

        final CommandParameters commandParameters = command.getParameters();
        final String correlationId = initializeDiagnosticContext(commandParameters.getCorrelationId(),
                commandParameters.getSdkType() == null ? SdkType.UNKNOWN.getProductName() :
                        commandParameters.getSdkType().getProductName(), commandParameters.getSdkVersion());

        // set correlation id on parameters as it may not already be set
        commandParameters.setCorrelationId(correlationId);

        logParameters(TAG + methodName, correlationId, commandParameters, command.getPublicApiId());

        final Handler handler = new Handler(Looper.getMainLooper());
        synchronized (mapAccessLock) {
            final FinalizableResultFuture<CommandResult> finalFuture;
            if (command.isEligibleForCaching()) {
                FinalizableResultFuture<CommandResult> future = sExecutingCommandMap.get(command);

                if (null == future) {
                    future = new FinalizableResultFuture<>();
                    final FinalizableResultFuture<CommandResult> putValue = sExecutingCommandMap.putIfAbsent(command, future);

                    if (null == putValue) {
                        // our value was inserted.
                        future.whenComplete(getCommandResultConsumer(command, handler));
                    } else {
                        // Our value was not inserted, grab the one that was and hang a new listener off it
                        putValue.whenComplete(getCommandResultConsumer(command, handler));
                        return putValue;
                    }
                } else {
                    future.whenComplete(getCommandResultConsumer(command, handler));
                    return future;
                }

                finalFuture = future;
            } else {
                finalFuture = new FinalizableResultFuture<>();
                finalFuture.whenComplete(getCommandResultConsumer(command, handler));
            }

            sSilentExecutor.execute(new Runnable() {
                @Override
                public void run() {

                    try {
                        //initializing again since the request is transferred to a different thread pool
                        initializeDiagnosticContext(correlationId, commandParameters.getSdkType() == null ?
                                        SdkType.UNKNOWN.getProductName() : commandParameters.getSdkType().getProductName(),
                                commandParameters.getSdkVersion());

                        initTelemetryForCommand(command);

                        EstsTelemetry.getInstance().emitApiId(command.getPublicApiId());

                        CommandResult commandResult = null;

                        //Log operation parameters
                        if (command.getParameters() instanceof SilentTokenCommandParameters) {
                            EstsTelemetry.getInstance().emitForceRefresh(((SilentTokenCommandParameters) command.getParameters()).isForceRefresh());
                        }

                        //Check cache to see if the same command completed in the last 30 seconds
                        // Disabling throttling ADO:1383033
                        // commandResult = sCommandResultCache.get(command);
                        //If nothing in cache, execute the command and cache the result
//                        if (commandResult == null) {
                        commandResult = executeCommand(command);
                        // Disabling throttling ADO:1383033
                        // cacheCommandResult(command, commandResult);
                        Logger.info(TAG + methodName, "Completed silent request as owner for correlation id : **"
                                + correlationId + statusMsg(commandResult.getStatus().getLogStatus())
                                + " is cacheable : " + command.isEligibleForCaching());
//                        } else {
//                            Logger.info(
//                                    TAG + methodName,
//                                    "Silent command result returned from cache for correlation id : "
//                                            + correlationId + " having status : " + commandResult.getStatus().getLogStatus()
//                            );
//                            // Added to keep the original correlation id intact, and to not let it mutate with the cascading requests hitting the cache.
//                            commandResult = new CommandResult(commandResult.getStatus(),
//                                    commandResult.getResult(), commandResult.getCorrelationId());
//                        }
                        // TODO 1309671 : change required to stop the LocalAuthenticationResult object from mutating in cases of cached command.
                        // set correlation id on Local Authentication Result
                        setCorrelationIdOnResult(commandResult, correlationId);
                        Telemetry.getInstance().flush(correlationId);
                        EstsTelemetry.getInstance().flush(command, commandResult);
                        finalFuture.setResult(commandResult);
                    } catch (final Throwable t) {
                        Logger.info(TAG + methodName, "Request encountered an exception with correlation id : **" + correlationId);
                        finalFuture.setException(new ExecutionException(t));
                    } finally {
                        synchronized (mapAccessLock) {
                            if (command.isEligibleForCaching()) {
                                final FinalizableResultFuture mapFuture = sExecutingCommandMap.remove(command);
                                if (mapFuture == null) {
                                    // If this has happened, the command that we started with has mutated.  We will
                                    // examine every entry in the map, find the one with the same object identity
                                    // and remove it.
                                    // ADO:TODO:1153495 - Rekey this map with stable string keys.
                                    Logger.error(TAG, "The command in the map has mutated " + command.getClass().getCanonicalName()
                                            + " the calling application was " + command.getParameters().getApplicationName(), null);
                                    cleanMap(command);
                                }
                            }
                            finalFuture.setCleanedUp();
                        }
                        DiagnosticContext.clear();
                    }
                }
            });
            return finalFuture;
        }
    }

<<<<<<< HEAD
    public static void submitAndForget(@NonNull final BaseCommand command){
        submitAndForgetReturningFuture(command);
    }

    @VisibleForTesting(otherwise = VisibleForTesting.PRIVATE)
    public static FinalizableResultFuture<CommandResult> submitAndForgetReturningFuture(@SuppressWarnings(WarningType.rawtype_warning) @NonNull final BaseCommand command){
        final String methodName = ":submit";

        final CommandParameters commandParameters = command.getParameters();
        final String correlationId = initializeDiagnosticContext(commandParameters.getCorrelationId(),
                commandParameters.getSdkType() == null ? SdkType.UNKNOWN.getProductName() :
                        commandParameters.getSdkType().getProductName(), commandParameters.getSdkVersion());

        // set correlation id on parameters as it may not already be set
        commandParameters.setCorrelationId(correlationId);

        logParameters(TAG + methodName, correlationId, commandParameters, command.getPublicApiId());
        Logger.info(
                TAG,
                "RefreshOnCommand with CorrelationId: "
                        + correlationId
        );

        final Handler handler = new Handler(Looper.getMainLooper());

        synchronized (mapAccessLock) {
            final FinalizableResultFuture<CommandResult> finalFuture = new FinalizableResultFuture<>();
            finalFuture.whenComplete(getCommandResultConsumer(command, handler));
            sSilentExecutor.execute(new Runnable() {
                @Override
                public void run() {

                    try {
                        //initializing again since the request is transferred to a different thread pool
                        initializeDiagnosticContext(correlationId, commandParameters.getSdkType() == null ?
                                        SdkType.UNKNOWN.getProductName() : commandParameters.getSdkType().getProductName(),
                                commandParameters.getSdkVersion());
                        EstsTelemetry.getInstance().initTelemetryForCommand(command);
                        EstsTelemetry.getInstance().emitApiId(command.getPublicApiId());

                        CommandResult commandResult = executeCommand(command);
                        Logger.info(TAG + methodName, "Completed as owner for correlation id : **"
                                + correlationId + statusMsg(commandResult.getStatus().getLogStatus())
                                + " is cacheable : " + command.isEligibleForCaching());
                        // set correlation id on Local Authentication Result
                        setCorrelationIdOnResult(commandResult, correlationId);
                        Telemetry.getInstance().flush(correlationId);
                        EstsTelemetry.getInstance().flush(command, commandResult);
                        finalFuture.setResult(commandResult);
                    } catch (final Throwable t) {
                        Logger.info(TAG + methodName, "Request encountered an exception with correlation id : **" + correlationId);
                        finalFuture.setException(new ExecutionException(t));
                    } finally {
                        DiagnosticContext.clear();
                    }

                }
            });
            return finalFuture;
        }
    }

=======
    private static void initTelemetryForCommand(@NonNull final BaseCommand<?> command) {
        // TODO: This will eventually be moved up the chain to the Android Wrapper.
        //       For now, we can keep it here.
        EstsTelemetry.getInstance().setUp(
                createLastRequestTelemetryCacheOnAndroid(command.getParameters().getAndroidApplicationContext()));

        EstsTelemetry.getInstance().initTelemetryForCommand(command);
    }

>>>>>>> 70f8110c
    private static void logParameters(@NonNull String tag, @NonNull String correlationId,
                                      @NonNull Object parameters, @Nullable String publicApiId) {
        final String TAG = tag + ":" + parameters.getClass().getSimpleName();

        //TODO:1315871 - conversion of PublicApiId in readable form.
        Logger.info(TAG, DiagnosticContext.getRequestContext().toJsonString(),
                "Starting request for correlation id : ##" + correlationId
                        + ", with PublicApiId : " + publicApiId);

        if (Logger.getAllowPii()) {
            Logger.infoPII(TAG, ObjectMapper.serializeObjectToJsonString(parameters));
        } else {
            Logger.info(TAG, ObjectMapper.serializeExposedFieldsOfObjectToJsonString(parameters));
        }
    }

    private static BiConsumer<CommandResult, Throwable> getCommandResultConsumer(
            @SuppressWarnings(WarningType.rawtype_warning) @NonNull final BaseCommand command,
            @NonNull final Handler handler) {

        final String methodName = ":getCommandResultConsumer";

        return new BiConsumer<CommandResult, Throwable>() {
            @Override
            public void accept(CommandResult result, final Throwable throwable) {
                if (null != throwable) {
                    Logger.info(TAG + methodName, "Request encountered an exception " +
                            "(this maybe a duplicate request which caries the exception encountered by the original request)");
                    handler.post(new Runnable() {
                        @Override
                        public void run() {
                            commandCallBackOnError(command, throwable);
                        }
                    });
                    return;
                }
                if (!StringUtil.isEmpty(result.getCorrelationId())
                        && !command.getParameters().getCorrelationId().equals(result.getCorrelationId())) {
                    Logger.info(TAG + methodName,
                            "Completed duplicate request with correlation id : **"
                                    + command.getParameters().getCorrelationId() + ", having the same result as : "
                                    + result.getCorrelationId() + statusMsg(result.getStatus().getLogStatus())
                    );
                }
                // Return command result will post() result for us.
                returnCommandResult(command, result, handler);
            }
        };
    }

    // Suppressing unchecked warnings due to casting of Throwable to the generic type of TaskCompletedCallbackWithError
    @SuppressWarnings(WarningType.unchecked_warning)
    private static void commandCallBackOnError(@SuppressWarnings(WarningType.rawtype_warning) @NonNull BaseCommand command, Throwable throwable) {
        command.getCallback().onError(ExceptionAdapter.baseExceptionFromException(throwable));
    }

    static void clearCommandCache() {
        sCommandResultCache.clear();
    }

    /**
     * We need to inspect the AcquireTokenResult type to determine whether the request was successful, cancelled or encountered an exception
     * <p>
     * Execute the command provided to the command dispatcher
     *
     * @param command
     * @return
     */
    private static CommandResult executeCommand(@SuppressWarnings(WarningType.rawtype_warning) BaseCommand command) {

        Object result = null;
        BaseException baseException = null;
        CommandResult commandResult;

        try {
            //Try executing request
            result = command.execute();
        } catch (final Exception e) {
            if (e instanceof BaseException) {
                baseException = (BaseException) e;
            } else {
                baseException = ExceptionAdapter.baseExceptionFromException(e);
            }
        }

        if (baseException != null) {
            if (baseException instanceof UserCancelException) {
                commandResult = new CommandResult(CommandResult.ResultStatus.CANCEL, null,
                        command.getParameters().getCorrelationId());
            } else {
                //Post On Error
                commandResult = new CommandResult(CommandResult.ResultStatus.ERROR, baseException,
                        command.getParameters().getCorrelationId());
            }
        } else /* baseException == null */ {
            if (result instanceof AcquireTokenResult) {
                //Handler handler, final BaseCommand command, BaseException baseException, AcquireTokenResult result
                commandResult = getCommandResultFromTokenResult((AcquireTokenResult) result,
                        command.getParameters().getCorrelationId());
            } else {
                //For commands that don't return an AcquireTokenResult
                commandResult = new CommandResult(CommandResult.ResultStatus.COMPLETED, result,
                        command.getParameters().getCorrelationId());
            }
        }

        return commandResult;

    }

    /**
     * Return the result of the command to the caller via the callback associated with the command
     *
     * @param command
     * @param result
     * @param handler
     */
    private static void returnCommandResult(@SuppressWarnings(WarningType.rawtype_warning) final BaseCommand command,
                                            final CommandResult result, @NonNull final Handler handler) {

        optionallyReorderTasks(command);

        handler.post(new Runnable() {
            @Override
            public void run() {
                switch (result.getStatus()) {
                    case ERROR:
                        commandCallbackOnError(command, result);
                        break;
                    case COMPLETED:
                        commandCallbackOnTaskCompleted(command, result);
                        break;
                    case CANCEL:
                        command.getCallback().onCancel();
                        break;
                    default:

                }
            }
        });
    }


    /**
     * This method optionally re-orders tasks to bring the task that launched
     * the interactive activity to the foreground.  This is useful when the activity provided
     * to us does not have a taskAffinity and as a result it's possible that other apps or the home
     * screen could be in the task stack ahead of the app that launched the interactive
     * authorization UI.
     * @param command The BaseCommand.
     */
    private static void optionallyReorderTasks(@SuppressWarnings(WarningType.rawtype_warning)final BaseCommand command){
        final String methodName = ":optionallyReorderTasks";
        if(command instanceof InteractiveTokenCommand){
            InteractiveTokenCommand interactiveTokenCommand = (InteractiveTokenCommand)command;
            InteractiveTokenCommandParameters interactiveTokenCommandParameters = (InteractiveTokenCommandParameters)interactiveTokenCommand.getParameters();

            if(interactiveTokenCommandParameters.getHandleNullTaskAffinity() && !interactiveTokenCommand.getHasTaskAffinity()) {
                //If an interactive command doesn't have a task affinity bring the
                //task that launched the command to the foreground
                //In order for this to work the app has to have requested the re-order tasks permission
                //https://developer.android.com/reference/android/Manifest.permission#REORDER_TASKS
                //if the permission has not been granted nothing will happen if you just invoke the method
                ActivityManager activityManager = (ActivityManager) command.getParameters().getAndroidApplicationContext().getSystemService(Context.ACTIVITY_SERVICE);
                if (activityManager != null) {
                    activityManager.moveTaskToFront(interactiveTokenCommand.getTaskId(), 0);
                } else {
                    Logger.warn(TAG + methodName, "ActivityManager was null; Unable to bring task for the foreground.");
                }
            }
        }
    }

    // Suppressing unchecked warnings due to casting of the result to the generic type of TaskCompletedCallbackWithError
    @SuppressWarnings(WarningType.unchecked_warning)
    private static void commandCallbackOnError(@SuppressWarnings("rawtypes") BaseCommand command, CommandResult result) {
        command.getCallback().onError(ExceptionAdapter.baseExceptionFromException((Throwable) result.getResult()));
    }

    // Suppressing unchecked warnings due to casting of the result to the generic type of TaskCompletedCallback
    @SuppressWarnings(WarningType.unchecked_warning)
    private static void commandCallbackOnTaskCompleted(@SuppressWarnings("rawtypes") BaseCommand command, CommandResult result) {
        command.getCallback().onTaskCompleted(result.getResult());
    }

    /**
     * Cache the result of the command (if eligible to do so) in order to protect the service from clients
     * making the requests in a tight loop
     *
     * @param command
     * @param commandResult
     */
    @SuppressWarnings("unused")
    private static void cacheCommandResult(@SuppressWarnings(WarningType.rawtype_warning) BaseCommand command,
                                           CommandResult commandResult) {
        if (command.isEligibleForCaching() && eligibleToCache(commandResult)) {
            sCommandResultCache.put(command, commandResult);
        }
    }

    /**
     * Determine if the command result should be cached
     *
     * @param commandResult
     * @return
     */
    private static boolean eligibleToCache(CommandResult commandResult) {
        switch (commandResult.getStatus()) {
            case ERROR:
                return eligibleToCacheException((BaseException) commandResult.getResult());
            case COMPLETED:
                return true;
            default:
                return false;
        }
    }

    /**
     * Determine if the exception type is eligible to be cached
     *
     * @param exception
     * @return
     */
    private static boolean eligibleToCacheException(BaseException exception) {
        final String errorCode;
        if (exception instanceof BrokerCommunicationException) {
            errorCode = ((BrokerCommunicationException) exception).getCategory().toString();
        } else {
            errorCode = exception.getErrorCode();
        }
        //TODO : ADO 1373343 Add the whole transient exception category.
        if (exception instanceof IntuneAppProtectionPolicyRequiredException
                || nonCacheableErrorCodes.contains(errorCode)) {
            return false;
        }
        return true;
    }


    /**
     * Get Commandresult from acquiretokenresult
     *
     * @param result
     */
    private static CommandResult getCommandResultFromTokenResult(@NonNull AcquireTokenResult result, @NonNull String correlationId) {

        if (result.getSucceeded()) {
            return new CommandResult(CommandResult.ResultStatus.COMPLETED,
                    result.getLocalAuthenticationResult(), correlationId);
        } else {
            //Get MsalException from Authorization and/or Token Error Response
            final BaseException baseException = ExceptionAdapter.exceptionFromAcquireTokenResult(result);
            if (baseException instanceof UserCancelException) {
                return new CommandResult(CommandResult.ResultStatus.CANCEL, null, correlationId);
            } else {
                return new CommandResult(CommandResult.ResultStatus.ERROR,
                        baseException, correlationId);
            }
        }
    }

    public static void beginInteractive(final InteractiveTokenCommand command) {
        final String methodName = ":beginInteractive";
        synchronized (sLock) {
            final LocalBroadcastManager localBroadcastManager =
                    LocalBroadcastManager.getInstance(command.getParameters().getAndroidApplicationContext());

            // only send broadcast to cancel if within broker
            if (command.getParameters() instanceof BrokerInteractiveTokenCommandParameters) {
                // Send a broadcast to cancel if any active auth request is present.
                localBroadcastManager.sendBroadcast(
                        new Intent(CANCEL_INTERACTIVE_REQUEST)
                );
            }

            sInteractiveExecutor.execute(new Runnable() {
                @Override
                public void run() {
                    final CommandParameters commandParameters = command.getParameters();
                    final String correlationId = initializeDiagnosticContext(
                            commandParameters.getCorrelationId(),
                            commandParameters.getSdkType() == null ?
                                    SdkType.UNKNOWN.getProductName() : commandParameters.getSdkType().getProductName(),
                            commandParameters.getSdkVersion()
                    );
                    try {
                        // set correlation id on parameters as it may not already be set
                        commandParameters.setCorrelationId(correlationId);

                        logParameters(TAG + methodName, correlationId, commandParameters, command.getPublicApiId());

                        initTelemetryForCommand(command);

                        EstsTelemetry.getInstance().emitApiId(command.getPublicApiId());

                        final BroadcastReceiver resultReceiver = new BroadcastReceiver() {
                            @Override
                            public void onReceive(Context context, Intent intent) {
                                completeInteractive(intent);
                            }
                        };

                        CommandResult commandResult;
                        Handler handler = new Handler(Looper.getMainLooper());

                        localBroadcastManager.registerReceiver(
                                resultReceiver,
                                new IntentFilter(RETURN_INTERACTIVE_REQUEST_RESULT));

                        sCommand = command;

                        //Try executing request
                        commandResult = executeCommand(command);
                        sCommand = null;
                        localBroadcastManager.unregisterReceiver(resultReceiver);

                        // set correlation id on Local Authentication Result
                        setCorrelationIdOnResult(commandResult, correlationId);

                        Logger.info(TAG + methodName,
                                "Completed interactive request for correlation id : **" + correlationId +
                                        statusMsg(commandResult.getStatus().getLogStatus()));

                        EstsTelemetry.getInstance().flush(command, commandResult);
                        Telemetry.getInstance().flush(correlationId);
                        returnCommandResult(command, commandResult, handler);
                    } finally {
                        DiagnosticContext.clear();
                    }
                }
            });
        }
    }

    private static void completeInteractive(final Intent resultIntent) {
        final String methodName = ":completeInteractive";

        int requestCode = resultIntent.getIntExtra(REQUEST_CODE, 0);
        int resultCode = resultIntent.getIntExtra(RESULT_CODE, 0);

        if (sCommand != null) {
            sCommand.notify(requestCode, resultCode, resultIntent);
        } else {
            Logger.warn(TAG + methodName, "sCommand is null, No interactive call in progress to complete.");
        }
    }

    public static String initializeDiagnosticContext(@Nullable final String requestCorrelationId, final String sdkType, final String sdkVersion) {
        final String methodName = ":initializeDiagnosticContext";

        final String correlationId = TextUtils.isEmpty(requestCorrelationId) ?
                UUID.randomUUID().toString() :
                requestCorrelationId;

        final com.microsoft.identity.common.internal.logging.RequestContext rc =
                new com.microsoft.identity.common.internal.logging.RequestContext();
        rc.put(DiagnosticContext.CORRELATION_ID, correlationId);
        rc.put(AuthenticationConstants.SdkPlatformFields.PRODUCT, sdkType);
        rc.put(AuthenticationConstants.SdkPlatformFields.VERSION, sdkVersion);
        DiagnosticContext.setRequestContext(rc);
        Logger.verbose(
                TAG + methodName,
                "Initialized new DiagnosticContext"
        );

        return correlationId;
    }

    public static int getCachedResultCount() {
        return sCommandResultCache.getSize();
    }

    private static void setCorrelationIdOnResult(@NonNull final CommandResult commandResult,
                                                 @NonNull final String correlationId) {
        // set correlation id on Local Authentication Result
        if (commandResult.getResult() != null &&
                commandResult.getResult() instanceof LocalAuthenticationResult) {
            final LocalAuthenticationResult localAuthenticationResult =
                    (LocalAuthenticationResult) commandResult.getResult();
            localAuthenticationResult.setCorrelationId(correlationId);
        }
    }

    private static String statusMsg(String status){
        return ", with the status : " + status;
    }


}<|MERGE_RESOLUTION|>--- conflicted
+++ resolved
@@ -305,7 +305,6 @@
         }
     }
 
-<<<<<<< HEAD
     public static void submitAndForget(@NonNull final BaseCommand command){
         submitAndForgetReturningFuture(command);
     }
@@ -368,7 +367,6 @@
         }
     }
 
-=======
     private static void initTelemetryForCommand(@NonNull final BaseCommand<?> command) {
         // TODO: This will eventually be moved up the chain to the Android Wrapper.
         //       For now, we can keep it here.
@@ -378,7 +376,6 @@
         EstsTelemetry.getInstance().initTelemetryForCommand(command);
     }
 
->>>>>>> 70f8110c
     private static void logParameters(@NonNull String tag, @NonNull String correlationId,
                                       @NonNull Object parameters, @Nullable String publicApiId) {
         final String TAG = tag + ":" + parameters.getClass().getSimpleName();

//  Copyright (c) Microsoft Corporation.
//  All rights reserved.
//
//  This code is licensed under the MIT License.
//
//  Permission is hereby granted, free of charge, to any person obtaining a copy
//  of this software and associated documentation files(the "Software"), to deal
//  in the Software without restriction, including without limitation the rights
//  to use, copy, modify, merge, publish, distribute, sublicense, and / or sell
//  copies of the Software, and to permit persons to whom the Software is
//  furnished to do so, subject to the following conditions :
//
//  The above copyright notice and this permission notice shall be included in
//  all copies or substantial portions of the Software.
//
//  THE SOFTWARE IS PROVIDED "AS IS", WITHOUT WARRANTY OF ANY KIND, EXPRESS OR
//  IMPLIED, INCLUDING BUT NOT LIMITED TO THE WARRANTIES OF MERCHANTABILITY,
//  FITNESS FOR A PARTICULAR PURPOSE AND NONINFRINGEMENT. IN NO EVENT SHALL THE
//  AUTHORS OR COPYRIGHT HOLDERS BE LIABLE FOR ANY CLAIM, DAMAGES OR OTHER
//  LIABILITY, WHETHER IN AN ACTION OF CONTRACT, TORT OR OTHERWISE, ARISING FROM,
//  OUT OF OR IN CONNECTION WITH THE SOFTWARE OR THE USE OR OTHER DEALINGS IN
//  THE SOFTWARE.
package com.microsoft.identity.common.internal.controllers;

import android.app.ActivityManager;
import android.content.BroadcastReceiver;
import android.content.Context;
import android.content.Intent;
import android.content.IntentFilter;
import android.os.Handler;
import android.os.Looper;
import android.text.TextUtils;

import androidx.annotation.GuardedBy;
import androidx.annotation.NonNull;
import androidx.annotation.Nullable;
import androidx.annotation.VisibleForTesting;
import androidx.localbroadcastmanager.content.LocalBroadcastManager;

import com.microsoft.identity.common.WarningType;
import com.microsoft.identity.common.adal.internal.AuthenticationConstants;
import com.microsoft.identity.common.exception.BaseException;
import com.microsoft.identity.common.exception.BrokerCommunicationException;
import com.microsoft.identity.common.exception.ClientException;
import com.microsoft.identity.common.exception.ErrorStrings;
import com.microsoft.identity.common.exception.IntuneAppProtectionPolicyRequiredException;
import com.microsoft.identity.common.exception.UserCancelException;
import com.microsoft.identity.common.internal.commands.BaseCommand;
import com.microsoft.identity.common.internal.commands.InteractiveTokenCommand;
import com.microsoft.identity.common.internal.commands.parameters.BrokerInteractiveTokenCommandParameters;
import com.microsoft.identity.common.internal.commands.parameters.CommandParameters;
import com.microsoft.identity.common.internal.commands.parameters.InteractiveTokenCommandParameters;
import com.microsoft.identity.common.internal.commands.parameters.SilentTokenCommandParameters;
import com.microsoft.identity.common.java.eststelemetry.EstsTelemetry;
import com.microsoft.identity.common.java.util.ObjectMapper;
import com.microsoft.identity.common.logging.DiagnosticContext;
import com.microsoft.identity.common.internal.logging.Logger;
import com.microsoft.identity.common.internal.request.SdkType;
import com.microsoft.identity.common.internal.result.AcquireTokenResult;
import com.microsoft.identity.common.internal.result.FinalizableResultFuture;
import com.microsoft.identity.common.internal.result.LocalAuthenticationResult;
import com.microsoft.identity.common.internal.telemetry.Telemetry;
import com.microsoft.identity.common.internal.util.BiConsumer;
import com.microsoft.identity.common.internal.util.StringUtil;
import com.microsoft.identity.common.internal.util.ThreadUtils;

import java.lang.reflect.Field;
import java.util.Arrays;
import java.util.Map;
import java.util.TreeSet;
import java.util.UUID;
import java.util.concurrent.ConcurrentHashMap;
import java.util.concurrent.ConcurrentMap;
import java.util.concurrent.ExecutionException;
import java.util.concurrent.ExecutorService;
import java.util.concurrent.Executors;
import java.util.concurrent.TimeUnit;

import static com.microsoft.identity.common.adal.internal.AuthenticationConstants.AuthorizationIntentAction.CANCEL_INTERACTIVE_REQUEST;
import static com.microsoft.identity.common.adal.internal.AuthenticationConstants.AuthorizationIntentAction.RETURN_INTERACTIVE_REQUEST_RESULT;
import static com.microsoft.identity.common.adal.internal.AuthenticationConstants.AuthorizationIntentKey.REQUEST_CODE;
import static com.microsoft.identity.common.adal.internal.AuthenticationConstants.AuthorizationIntentKey.RESULT_CODE;
import static com.microsoft.identity.common.internal.eststelemetry.EstsTelemetry.createLastRequestTelemetryCacheOnAndroid;

public class CommandDispatcher {

    private static final String TAG = CommandDispatcher.class.getSimpleName();

    private static final int SILENT_REQUEST_THREAD_POOL_SIZE = 5;
    private static final int INTERACTIVE_REQUEST_THREAD_POOL_SIZE = 1;
    //TODO:1315931 - Refactor the threadpools to not be unbounded for both silent and interactive requests.
    private static final ExecutorService sInteractiveExecutor = ThreadUtils.getNamedThreadPoolExecutor(
            1, INTERACTIVE_REQUEST_THREAD_POOL_SIZE, -1, 0, TimeUnit.MINUTES, "interactive"
    );
    private static final ExecutorService sSilentExecutor = ThreadUtils.getNamedThreadPoolExecutor(
            1, SILENT_REQUEST_THREAD_POOL_SIZE, -1, 1, TimeUnit.MINUTES, "silent"
    );
    private static final Object sLock = new Object();
    private static InteractiveTokenCommand sCommand = null;
    private static final CommandResultCache sCommandResultCache = new CommandResultCache();

    private static final TreeSet<String> nonCacheableErrorCodes = new TreeSet(
            Arrays.asList(
                    ErrorStrings.DEVICE_NETWORK_NOT_AVAILABLE,
                    BrokerCommunicationException.Category.CONNECTION_ERROR.toString(),
                    ClientException.INTERRUPTED_OPERATION,
                    ClientException.INVALID_BROKER_BUNDLE,
                    ClientException.IO_ERROR));

    private static final Object mapAccessLock = new Object();
    @GuardedBy("mapAccessLock")
    // Suppressing rawtype warnings due to the generic type BaseCommand
    @SuppressWarnings(WarningType.rawtype_warning)
    private static ConcurrentMap<BaseCommand, FinalizableResultFuture<CommandResult>> sExecutingCommandMap = new ConcurrentHashMap<>();

    /**
     * Remove all keys that are the command reference from the executing command map.  Since if they key has
     * been changed, remove will not work, construct a new map and add all keys that are not identically
     * that key into the new map.  <strong>MUST</strong> only be used under the mapAccessLock.
     *
     * @param command the command whose identity to use to cleanse the map.
     */
    // Suppressing rawtype warnings due to the generic type BaseCommand
    @SuppressWarnings(WarningType.rawtype_warning)
    private static void cleanMap(BaseCommand command) {
        ConcurrentMap<BaseCommand, FinalizableResultFuture<CommandResult>> newMap = new ConcurrentHashMap<>();
        for (Map.Entry<BaseCommand, FinalizableResultFuture<CommandResult>> e : sExecutingCommandMap.entrySet()) {
            if (! (command == e.getKey())) {
                newMap.put(e.getKey(), e.getValue());
            }
        }
        sExecutingCommandMap = newMap;
    }

    @VisibleForTesting(otherwise = VisibleForTesting.NONE)
    public static int outstandingCommands() {
        synchronized (mapAccessLock) {
            return sExecutingCommandMap.size();
        }
    }

    @VisibleForTesting(otherwise = VisibleForTesting.NONE)
    public static boolean isCommandOutstanding(BaseCommand c) {
        synchronized (mapAccessLock) {
            for (Map.Entry<BaseCommand, ?> e : sExecutingCommandMap.entrySet()) {
                if (e.getKey() == c) {
                    System.out.println("Command out there " + c);
                    return true;
                }
            }
            return false;
        }
    }

    @VisibleForTesting(otherwise = VisibleForTesting.NONE)
    public static void clearState() throws Exception {
        synchronized (mapAccessLock) {
            sExecutingCommandMap.clear();
        }
        sSilentExecutor.shutdownNow();
        sInteractiveExecutor.shutdownNow();
        Field f = CommandDispatcher.class.getDeclaredField("sSilentExecutor");
        f.setAccessible(true);
        f.set(null, Executors.newFixedThreadPool(SILENT_REQUEST_THREAD_POOL_SIZE));
        f.setAccessible(false);

        f = CommandDispatcher.class.getDeclaredField("sInteractiveExecutor");
        f.setAccessible(true);
        f.set(null, Executors.newSingleThreadExecutor());
        f.setAccessible(false);
    }


    /**
     * submitSilent - Run a command using the silent thread pool.
     *
     * @param command
     */
    public static void submitSilent(@SuppressWarnings(WarningType.rawtype_warning) @NonNull final BaseCommand command) {
        submitSilentReturningFuture(command);
    }

    /**
     * submitSilent - Run a command using the silent thread pool, and return the future governing it.
     *
     * @param command
     */
    @VisibleForTesting(otherwise = VisibleForTesting.PRIVATE)
    public static FinalizableResultFuture<CommandResult> submitSilentReturningFuture(@SuppressWarnings(WarningType.rawtype_warning)
                                                                                         @NonNull final BaseCommand command) {

        final String methodName = ":submitSilent";

        final CommandParameters commandParameters = command.getParameters();
        final String correlationId = initializeDiagnosticContext(commandParameters.getCorrelationId(),
                commandParameters.getSdkType() == null ? SdkType.UNKNOWN.getProductName() :
                        commandParameters.getSdkType().getProductName(), commandParameters.getSdkVersion());

        // set correlation id on parameters as it may not already be set
        commandParameters.setCorrelationId(correlationId);

        logParameters(TAG + methodName, correlationId, commandParameters, command.getPublicApiId());

        final Handler handler = new Handler(Looper.getMainLooper());
        synchronized (mapAccessLock) {
            final FinalizableResultFuture<CommandResult> finalFuture;
            if (command.isEligibleForCaching()) {
                FinalizableResultFuture<CommandResult> future = sExecutingCommandMap.get(command);

                if (null == future) {
                    future = new FinalizableResultFuture<>();
                    final FinalizableResultFuture<CommandResult> putValue = sExecutingCommandMap.putIfAbsent(command, future);

                    if (null == putValue) {
                        // our value was inserted.
                        future.whenComplete(getCommandResultConsumer(command, handler));
                    } else {
                        // Our value was not inserted, grab the one that was and hang a new listener off it
                        putValue.whenComplete(getCommandResultConsumer(command, handler));
                        return putValue;
                    }
                } else {
                    future.whenComplete(getCommandResultConsumer(command, handler));
                    return future;
                }

                finalFuture = future;
            } else {
                finalFuture = new FinalizableResultFuture<>();
                finalFuture.whenComplete(getCommandResultConsumer(command, handler));
            }

            sSilentExecutor.execute(new Runnable() {
                @Override
                public void run() {

                    try {
                        //initializing again since the request is transferred to a different thread pool
                        initializeDiagnosticContext(correlationId, commandParameters.getSdkType() == null ?
                                SdkType.UNKNOWN.getProductName() : commandParameters.getSdkType().getProductName(),
                                commandParameters.getSdkVersion());

                        initTelemetryForCommand(command);

                        EstsTelemetry.getInstance().emitApiId(command.getPublicApiId());

                        CommandResult commandResult = null;

                        //Log operation parameters
                        if (command.getParameters() instanceof SilentTokenCommandParameters) {
                            EstsTelemetry.getInstance().emitForceRefresh(((SilentTokenCommandParameters) command.getParameters()).isForceRefresh());
                        }

                        //Check cache to see if the same command completed in the last 30 seconds
                        // Disabling throttling ADO:1383033
                        // commandResult = sCommandResultCache.get(command);
                        //If nothing in cache, execute the command and cache the result
//                        if (commandResult == null) {
                            commandResult = executeCommand(command);
                            // Disabling throttling ADO:1383033
                            // cacheCommandResult(command, commandResult);
                            Logger.info(TAG + methodName, "Completed silent request as owner for correlation id : **"
                                    + correlationId + statusMsg(commandResult.getStatus().getLogStatus())
                                    + " is cacheable : " + command.isEligibleForCaching());
//                        } else {
//                            Logger.info(
//                                    TAG + methodName,
//                                    "Silent command result returned from cache for correlation id : "
//                                            + correlationId + " having status : " + commandResult.getStatus().getLogStatus()
//                            );
//                            // Added to keep the original correlation id intact, and to not let it mutate with the cascading requests hitting the cache.
//                            commandResult = new CommandResult(commandResult.getStatus(),
//                                    commandResult.getResult(), commandResult.getCorrelationId());
//                        }
                        // TODO 1309671 : change required to stop the LocalAuthenticationResult object from mutating in cases of cached command.
                        // set correlation id on Local Authentication Result
                        setCorrelationIdOnResult(commandResult, correlationId);
                        Telemetry.getInstance().flush(correlationId);
                        EstsTelemetry.getInstance().flush(command, commandResult);
                        finalFuture.setResult(commandResult);
                    } catch (final Throwable t) {
                        Logger.info(TAG + methodName, "Request encountered an exception with correlation id : **" + correlationId);
                        finalFuture.setException(new ExecutionException(t));
                    } finally {
                        synchronized (mapAccessLock) {
                            if (command.isEligibleForCaching()) {
                                final FinalizableResultFuture mapFuture = sExecutingCommandMap.remove(command);
                                if (mapFuture == null) {
                                    // If this has happened, the command that we started with has mutated.  We will
                                    // examine every entry in the map, find the one with the same object identity
                                    // and remove it.
                                    // ADO:TODO:1153495 - Rekey this map with stable string keys.
                                    Logger.error(TAG, "The command in the map has mutated " + command.getClass().getCanonicalName()
                                            + " the calling application was " + command.getParameters().getApplicationName(), null);
                                    cleanMap(command);
                                }
                            }
                            finalFuture.setCleanedUp();
                        }
                        DiagnosticContext.clear();
                    }
                }
            });
            return finalFuture;
        }
    }

<<<<<<< HEAD
    public static void submitAndForget(@NonNull final BaseCommand command){
        submitAndForgetReturningFuture(command);
    }

    @VisibleForTesting(otherwise = VisibleForTesting.PRIVATE)
    public static FinalizableResultFuture<CommandResult> submitAndForgetReturningFuture(@SuppressWarnings(WarningType.rawtype_warning) @NonNull final BaseCommand command){
        final String methodName = ":submit";

        final CommandParameters commandParameters = command.getParameters();
        final String correlationId = initializeDiagnosticContext(commandParameters.getCorrelationId(),
                commandParameters.getSdkType() == null ? SdkType.UNKNOWN.getProductName() :
                        commandParameters.getSdkType().getProductName(), commandParameters.getSdkVersion());

        // set correlation id on parameters as it may not already be set
        commandParameters.setCorrelationId(correlationId);

        logParameters(TAG + methodName, correlationId, commandParameters, command.getPublicApiId());
        Logger.info(
                TAG,
                "RefreshOnCommand with CorrelationId: "
                        + correlationId
        );

        final Handler handler = new Handler(Looper.getMainLooper());

        synchronized (mapAccessLock) {
            final FinalizableResultFuture<CommandResult> finalFuture = new FinalizableResultFuture<>();
            finalFuture.whenComplete(getCommandResultConsumer(command, handler));
            sSilentExecutor.execute(new Runnable() {
                @Override
                public void run() {

                    try {
                        //initializing again since the request is transferred to a different thread pool
                        initializeDiagnosticContext(correlationId, commandParameters.getSdkType() == null ?
                                        SdkType.UNKNOWN.getProductName() : commandParameters.getSdkType().getProductName(),
                                commandParameters.getSdkVersion());
                        EstsTelemetry.getInstance().initTelemetryForCommand(command);
                        EstsTelemetry.getInstance().emitApiId(command.getPublicApiId());

                        CommandResult commandResult = executeCommand(command);
                        Logger.info(TAG + methodName, "Completed as owner for correlation id : **"
                                + correlationId + statusMsg(commandResult.getStatus().getLogStatus())
                                + " is cacheable : " + command.isEligibleForCaching());
                        // set correlation id on Local Authentication Result
                        setCorrelationIdOnResult(commandResult, correlationId);
                        Telemetry.getInstance().flush(correlationId);
                        EstsTelemetry.getInstance().flush(command, commandResult);
                        finalFuture.setResult(commandResult);
                    } catch (final Throwable t) {
                        Logger.info(TAG + methodName, "Request encountered an exception with correlation id : **" + correlationId);
                        finalFuture.setException(new ExecutionException(t));
                    } finally {
                        DiagnosticContext.clear();
                    }

                }
            });
            return finalFuture;
        }
=======
    private static void initTelemetryForCommand(@NonNull final BaseCommand<?> command) {
        // TODO: This will eventually be moved up the chain to the Android Wrapper.
        //       For now, we can keep it here.
        EstsTelemetry.getInstance().setUp(
                createLastRequestTelemetryCacheOnAndroid(command.getParameters().getAndroidApplicationContext()));

        EstsTelemetry.getInstance().initTelemetryForCommand(command);
>>>>>>> 68ff34d3
    }

    private static void logParameters(@NonNull String tag, @NonNull String correlationId,
                                      @NonNull Object parameters, @Nullable String publicApiId) {
        final String TAG = tag + ":" + parameters.getClass().getSimpleName();

        //TODO:1315871 - conversion of PublicApiId in readable form.
        Logger.info(TAG, DiagnosticContext.getRequestContext().toJsonString(),
                "Starting request for correlation id : ##" + correlationId
                        + ", with PublicApiId : " + publicApiId);

        if (Logger.getAllowPii()) {
            Logger.infoPII(TAG, ObjectMapper.serializeObjectToJsonString(parameters));
        } else {
            Logger.info(TAG, ObjectMapper.serializeExposedFieldsOfObjectToJsonString(parameters));
        }
    }

    private static BiConsumer<CommandResult, Throwable> getCommandResultConsumer(
            @SuppressWarnings(WarningType.rawtype_warning) @NonNull final BaseCommand command,
            @NonNull final Handler handler) {

        final String methodName = ":getCommandResultConsumer";

        return new BiConsumer<CommandResult, Throwable>() {
            @Override
            public void accept(CommandResult result, final Throwable throwable) {
                if (null != throwable) {
                    Logger.info(TAG + methodName, "Request encountered an exception " +
                            "(this maybe a duplicate request which caries the exception encountered by the original request)");
                    handler.post(new Runnable() {
                        @Override
                        public void run() {
                            commandCallBackOnError(command, throwable);
                        }
                    });
                    return;
                }
                if (!StringUtil.isEmpty(result.getCorrelationId())
                        && !command.getParameters().getCorrelationId().equals(result.getCorrelationId())) {
                    Logger.info(TAG + methodName,
                            "Completed duplicate request with correlation id : **"
                                    + command.getParameters().getCorrelationId() + ", having the same result as : "
                                    + result.getCorrelationId() + statusMsg(result.getStatus().getLogStatus())
                    );
                }
                // Return command result will post() result for us.
                returnCommandResult(command, result, handler);
            }
        };
    }

    // Suppressing unchecked warnings due to casting of Throwable to the generic type of TaskCompletedCallbackWithError
    @SuppressWarnings(WarningType.unchecked_warning)
    private static void commandCallBackOnError(@SuppressWarnings(WarningType.rawtype_warning) @NonNull BaseCommand command, Throwable throwable) {
        command.getCallback().onError(ExceptionAdapter.baseExceptionFromException(throwable));
    }

    static void clearCommandCache() {
        sCommandResultCache.clear();
    }

    /**
     * We need to inspect the AcquireTokenResult type to determine whether the request was successful, cancelled or encountered an exception
     * <p>
     * Execute the command provided to the command dispatcher
     *
     * @param command
     * @return
     */
    private static CommandResult executeCommand(@SuppressWarnings(WarningType.rawtype_warning) BaseCommand command) {

        Object result = null;
        BaseException baseException = null;
        CommandResult commandResult;

        try {
            //Try executing request
            result = command.execute();
        } catch (final Exception e) {
            if (e instanceof BaseException) {
                baseException = (BaseException) e;
            } else {
                baseException = ExceptionAdapter.baseExceptionFromException(e);
            }
        }

        if (baseException != null) {
            if (baseException instanceof UserCancelException) {
                commandResult = new CommandResult(CommandResult.ResultStatus.CANCEL, null,
                        command.getParameters().getCorrelationId());
            } else {
                //Post On Error
                commandResult = new CommandResult(CommandResult.ResultStatus.ERROR, baseException,
                        command.getParameters().getCorrelationId());
            }
        } else /* baseException == null */ {
            if (result instanceof AcquireTokenResult) {
                //Handler handler, final BaseCommand command, BaseException baseException, AcquireTokenResult result
                commandResult = getCommandResultFromTokenResult((AcquireTokenResult) result,
                        command.getParameters().getCorrelationId());
            } else {
                //For commands that don't return an AcquireTokenResult
                commandResult = new CommandResult(CommandResult.ResultStatus.COMPLETED, result,
                        command.getParameters().getCorrelationId());
            }
        }

        return commandResult;

    }

    /**
     * Return the result of the command to the caller via the callback associated with the command
     *
     * @param command
     * @param result
     * @param handler
     */
    private static void returnCommandResult(@SuppressWarnings(WarningType.rawtype_warning) final BaseCommand command,
                                            final CommandResult result, @NonNull final Handler handler) {

        optionallyReorderTasks(command);

        handler.post(new Runnable() {
            @Override
            public void run() {
                switch (result.getStatus()) {
                    case ERROR:
                        commandCallbackOnError(command, result);
                        break;
                    case COMPLETED:
                        commandCallbackOnTaskCompleted(command, result);
                        break;
                    case CANCEL:
                        command.getCallback().onCancel();
                        break;
                    default:

                }
            }
        });
    }


    /**
     * This method optionally re-orders tasks to bring the task that launched
     * the interactive activity to the foreground.  This is useful when the activity provided
     * to us does not have a taskAffinity and as a result it's possible that other apps or the home
     * screen could be in the task stack ahead of the app that launched the interactive
     * authorization UI.
     * @param command The BaseCommand.
     */
    private static void optionallyReorderTasks(@SuppressWarnings(WarningType.rawtype_warning)final BaseCommand command){
        final String methodName = ":optionallyReorderTasks";
        if(command instanceof InteractiveTokenCommand){
            InteractiveTokenCommand interactiveTokenCommand = (InteractiveTokenCommand)command;
            InteractiveTokenCommandParameters interactiveTokenCommandParameters = (InteractiveTokenCommandParameters)interactiveTokenCommand.getParameters();

            if(interactiveTokenCommandParameters.getHandleNullTaskAffinity() && !interactiveTokenCommand.getHasTaskAffinity()) {
                //If an interactive command doesn't have a task affinity bring the
                //task that launched the command to the foreground
                //In order for this to work the app has to have requested the re-order tasks permission
                //https://developer.android.com/reference/android/Manifest.permission#REORDER_TASKS
                //if the permission has not been granted nothing will happen if you just invoke the method
                ActivityManager activityManager = (ActivityManager) command.getParameters().getAndroidApplicationContext().getSystemService(Context.ACTIVITY_SERVICE);
                if (activityManager != null) {
                    activityManager.moveTaskToFront(interactiveTokenCommand.getTaskId(), 0);
                } else {
                    Logger.warn(TAG + methodName, "ActivityManager was null; Unable to bring task for the foreground.");
                }
            }
        }
    }

    // Suppressing unchecked warnings due to casting of the result to the generic type of TaskCompletedCallbackWithError
    @SuppressWarnings(WarningType.unchecked_warning)
    private static void commandCallbackOnError(@SuppressWarnings("rawtypes") BaseCommand command, CommandResult result) {
        command.getCallback().onError(ExceptionAdapter.baseExceptionFromException((Throwable) result.getResult()));
    }

    // Suppressing unchecked warnings due to casting of the result to the generic type of TaskCompletedCallback
    @SuppressWarnings(WarningType.unchecked_warning)
    private static void commandCallbackOnTaskCompleted(@SuppressWarnings("rawtypes") BaseCommand command, CommandResult result) {
        command.getCallback().onTaskCompleted(result.getResult());
    }

    /**
     * Cache the result of the command (if eligible to do so) in order to protect the service from clients
     * making the requests in a tight loop
     *
     * @param command
     * @param commandResult
     */
    @SuppressWarnings("unused")
    private static void cacheCommandResult(@SuppressWarnings(WarningType.rawtype_warning) BaseCommand command,
                                           CommandResult commandResult) {
        if (command.isEligibleForCaching() && eligibleToCache(commandResult)) {
            sCommandResultCache.put(command, commandResult);
        }
    }

    /**
     * Determine if the command result should be cached
     *
     * @param commandResult
     * @return
     */
    private static boolean eligibleToCache(CommandResult commandResult) {
        switch (commandResult.getStatus()) {
            case ERROR:
                return eligibleToCacheException((BaseException) commandResult.getResult());
            case COMPLETED:
                return true;
            default:
                return false;
        }
    }

    /**
     * Determine if the exception type is eligible to be cached
     *
     * @param exception
     * @return
     */
    private static boolean eligibleToCacheException(BaseException exception) {
        final String errorCode;
        if (exception instanceof BrokerCommunicationException) {
            errorCode = ((BrokerCommunicationException) exception).getCategory().toString();
        } else {
            errorCode = exception.getErrorCode();
        }
        //TODO : ADO 1373343 Add the whole transient exception category.
        if (exception instanceof IntuneAppProtectionPolicyRequiredException
                || nonCacheableErrorCodes.contains(errorCode)) {
            return false;
        }
        return true;
    }


    /**
     * Get Commandresult from acquiretokenresult
     *
     * @param result
     */
    private static CommandResult getCommandResultFromTokenResult(@NonNull AcquireTokenResult result, @NonNull String correlationId) {

        if (result.getSucceeded()) {
            return new CommandResult(CommandResult.ResultStatus.COMPLETED,
                    result.getLocalAuthenticationResult(), correlationId);
        } else {
            //Get MsalException from Authorization and/or Token Error Response
            final BaseException baseException = ExceptionAdapter.exceptionFromAcquireTokenResult(result);
            if (baseException instanceof UserCancelException) {
                return new CommandResult(CommandResult.ResultStatus.CANCEL, null, correlationId);
            } else {
                return new CommandResult(CommandResult.ResultStatus.ERROR,
                        baseException, correlationId);
            }
        }
    }

    public static void beginInteractive(final InteractiveTokenCommand command) {
        final String methodName = ":beginInteractive";
        synchronized (sLock) {
            final LocalBroadcastManager localBroadcastManager =
                    LocalBroadcastManager.getInstance(command.getParameters().getAndroidApplicationContext());

            // only send broadcast to cancel if within broker
            if (command.getParameters() instanceof BrokerInteractiveTokenCommandParameters) {
                // Send a broadcast to cancel if any active auth request is present.
                localBroadcastManager.sendBroadcast(
                        new Intent(CANCEL_INTERACTIVE_REQUEST)
                );
            }

            sInteractiveExecutor.execute(new Runnable() {
                @Override
                public void run() {
                    final CommandParameters commandParameters = command.getParameters();
                    final String correlationId = initializeDiagnosticContext(
                            commandParameters.getCorrelationId(),
                            commandParameters.getSdkType() == null ?
                                    SdkType.UNKNOWN.getProductName() : commandParameters.getSdkType().getProductName(),
                            commandParameters.getSdkVersion()
                    );
                    try {
                        // set correlation id on parameters as it may not already be set
                        commandParameters.setCorrelationId(correlationId);

                        logParameters(TAG + methodName, correlationId, commandParameters, command.getPublicApiId());

                        initTelemetryForCommand(command);

                        EstsTelemetry.getInstance().emitApiId(command.getPublicApiId());

                        final BroadcastReceiver resultReceiver = new BroadcastReceiver() {
                            @Override
                            public void onReceive(Context context, Intent intent) {
                                completeInteractive(intent);
                            }
                        };

                        CommandResult commandResult;
                        Handler handler = new Handler(Looper.getMainLooper());

                        localBroadcastManager.registerReceiver(
                                resultReceiver,
                                new IntentFilter(RETURN_INTERACTIVE_REQUEST_RESULT));

                        sCommand = command;

                        //Try executing request
                        commandResult = executeCommand(command);
                        sCommand = null;
                        localBroadcastManager.unregisterReceiver(resultReceiver);

                        // set correlation id on Local Authentication Result
                        setCorrelationIdOnResult(commandResult, correlationId);

                        Logger.info(TAG + methodName,
                                "Completed interactive request for correlation id : **" + correlationId +
                                        statusMsg(commandResult.getStatus().getLogStatus()));

                        EstsTelemetry.getInstance().flush(command, commandResult);
                        Telemetry.getInstance().flush(correlationId);
                        returnCommandResult(command, commandResult, handler);
                    } finally {
                        DiagnosticContext.clear();
                    }
                }
            });
        }
    }

    private static void completeInteractive(final Intent resultIntent) {
        final String methodName = ":completeInteractive";

        int requestCode = resultIntent.getIntExtra(REQUEST_CODE, 0);
        int resultCode = resultIntent.getIntExtra(RESULT_CODE, 0);

        if (sCommand != null) {
            sCommand.notify(requestCode, resultCode, resultIntent);
        } else {
            Logger.warn(TAG + methodName, "sCommand is null, No interactive call in progress to complete.");
        }
    }

    public static String initializeDiagnosticContext(@Nullable final String requestCorrelationId, final String sdkType, final String sdkVersion) {
        final String methodName = ":initializeDiagnosticContext";

        final String correlationId = TextUtils.isEmpty(requestCorrelationId) ?
                UUID.randomUUID().toString() :
                requestCorrelationId;

        final com.microsoft.identity.common.internal.logging.RequestContext rc =
                new com.microsoft.identity.common.internal.logging.RequestContext();
        rc.put(DiagnosticContext.CORRELATION_ID, correlationId);
        rc.put(AuthenticationConstants.SdkPlatformFields.PRODUCT, sdkType);
        rc.put(AuthenticationConstants.SdkPlatformFields.VERSION, sdkVersion);
        DiagnosticContext.setRequestContext(rc);
        Logger.verbose(
                TAG + methodName,
                "Initialized new DiagnosticContext"
        );

        return correlationId;
    }

    public static int getCachedResultCount() {
        return sCommandResultCache.getSize();
    }

    private static void setCorrelationIdOnResult(@NonNull final CommandResult commandResult,
                                                 @NonNull final String correlationId) {
        // set correlation id on Local Authentication Result
        if (commandResult.getResult() != null &&
                commandResult.getResult() instanceof LocalAuthenticationResult) {
            final LocalAuthenticationResult localAuthenticationResult =
                    (LocalAuthenticationResult) commandResult.getResult();
            localAuthenticationResult.setCorrelationId(correlationId);
        }
    }

    private static String statusMsg(String status){
        return ", with the status : " + status;
    }


}<|MERGE_RESOLUTION|>--- conflicted
+++ resolved
@@ -305,7 +305,6 @@
         }
     }
 
-<<<<<<< HEAD
     public static void submitAndForget(@NonNull final BaseCommand command){
         submitAndForgetReturningFuture(command);
     }
@@ -366,7 +365,6 @@
             });
             return finalFuture;
         }
-=======
     private static void initTelemetryForCommand(@NonNull final BaseCommand<?> command) {
         // TODO: This will eventually be moved up the chain to the Android Wrapper.
         //       For now, we can keep it here.
@@ -374,7 +372,6 @@
                 createLastRequestTelemetryCacheOnAndroid(command.getParameters().getAndroidApplicationContext()));
 
         EstsTelemetry.getInstance().initTelemetryForCommand(command);
->>>>>>> 68ff34d3
     }
 
     private static void logParameters(@NonNull String tag, @NonNull String correlationId,

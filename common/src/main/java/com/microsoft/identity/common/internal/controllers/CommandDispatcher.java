//  Copyright (c) Microsoft Corporation.
//  All rights reserved.
//
//  This code is licensed under the MIT License.
//
//  Permission is hereby granted, free of charge, to any person obtaining a copy
//  of this software and associated documentation files(the "Software"), to deal
//  in the Software without restriction, including without limitation the rights
//  to use, copy, modify, merge, publish, distribute, sublicense, and / or sell
//  copies of the Software, and to permit persons to whom the Software is
//  furnished to do so, subject to the following conditions :
//
//  The above copyright notice and this permission notice shall be included in
//  all copies or substantial portions of the Software.
//
//  THE SOFTWARE IS PROVIDED "AS IS", WITHOUT WARRANTY OF ANY KIND, EXPRESS OR
//  IMPLIED, INCLUDING BUT NOT LIMITED TO THE WARRANTIES OF MERCHANTABILITY,
//  FITNESS FOR A PARTICULAR PURPOSE AND NONINFRINGEMENT. IN NO EVENT SHALL THE
//  AUTHORS OR COPYRIGHT HOLDERS BE LIABLE FOR ANY CLAIM, DAMAGES OR OTHER
//  LIABILITY, WHETHER IN AN ACTION OF CONTRACT, TORT OR OTHERWISE, ARISING FROM,
//  OUT OF OR IN CONNECTION WITH THE SOFTWARE OR THE USE OR OTHER DEALINGS IN
//  THE SOFTWARE.
package com.microsoft.identity.common.internal.controllers;

import android.content.Intent;
import android.os.Handler;
import android.os.Looper;
import android.text.TextUtils;
import android.util.Pair;

import com.microsoft.identity.common.exception.BaseException;
import com.microsoft.identity.common.exception.UserCancelException;
<<<<<<< HEAD
import com.microsoft.identity.common.internal.eststelemetry.EstsTelemetry;
=======
>>>>>>> 6cde3025
import com.microsoft.identity.common.internal.logging.DiagnosticContext;
import com.microsoft.identity.common.internal.logging.Logger;
import com.microsoft.identity.common.internal.providers.oauth2.AuthorizationActivity;
import com.microsoft.identity.common.internal.request.AcquireTokenOperationParameters;
import com.microsoft.identity.common.internal.request.AcquireTokenSilentOperationParameters;
import com.microsoft.identity.common.internal.result.AcquireTokenResult;
import com.microsoft.identity.common.internal.result.ILocalAuthenticationResult;
import com.microsoft.identity.common.internal.telemetry.Telemetry;

import java.util.UUID;
import java.util.concurrent.ExecutorService;
import java.util.concurrent.Executors;

import androidx.annotation.NonNull;
import androidx.annotation.Nullable;

public class CommandDispatcher {

    private static final String TAG = CommandDispatcher.class.getSimpleName();

    private static final ExecutorService sInteractiveExecutor = Executors.newSingleThreadExecutor();
    private static final ExecutorService sSilentExecutor = Executors.newCachedThreadPool();
    private static final Object sLock = new Object();
    private static InteractiveTokenCommand sCommand = null;

    /**
     * submitSilent - Run a command using the silent thread pool
     *
     * @param command
     */
    public static void submitSilent(@NonNull final BaseCommand command) {
        final String methodName = ":submitSilent";
        Logger.verbose(
                TAG + methodName,
                "Beginning execution of silent command."
        );
        sSilentExecutor.execute(new Runnable() {
            @Override
            public void run() {
<<<<<<< HEAD
                final String correlationId = initializeDiagnosticContext();
                EstsTelemetry.getInstance().emitApiId(command.getPublicApiId());
=======
                final String correlationId = initializeDiagnosticContext(command.getParameters().getCorrelationId());
>>>>>>> 6cde3025

                Object result = null;
                BaseException baseException = null;
                Handler handler = new Handler(Looper.getMainLooper());

                if (command.getParameters() instanceof AcquireTokenSilentOperationParameters) {
                    logSilentRequestParams(methodName, (AcquireTokenSilentOperationParameters) command.getParameters());
                    EstsTelemetry.getInstance().emitForceRefresh(command.getParameters().getForceRefresh());
                }

                try {
                    //Try executing request
                    result = command.execute();
                } catch (final Exception e) {
                    //Capture any resulting exception and map to MsalException type
                    Logger.errorPII(
                            TAG + methodName,
                            "Silent request failed with Exception",
                            e
                    );
                    if (e instanceof BaseException) {
                        baseException = (BaseException) e;
                    } else {
                        baseException = ExceptionAdapter.baseExceptionFromException(e);
                    }
                }

                if (baseException != null) {
                    //Post On Error
                    final BaseException finalException = baseException;
                    handler.post(new Runnable() {
                        @Override
                        public void run() {
                            EstsTelemetry.getInstance().flush(correlationId, finalException);
                            command.getCallback().onError(finalException);
                        }
                    });
                } else {
                    if (result != null && result instanceof AcquireTokenResult) {
                        //Handler handler, final BaseCommand command, BaseException baseException, AcquireTokenResult result
                        processTokenResult(handler, command, baseException, (AcquireTokenResult) result);
                    } else {
                        //For commands that don't return an AcquireTokenResult
                        final Object returnResult = result;

                        handler.post(new Runnable() {
                            @Override
                            public void run() {
                                EstsTelemetry.getInstance().flush(correlationId);
                                command.getCallback().onTaskCompleted(returnResult);
                            }
                        });
                    }
                }

                Telemetry.getInstance().flush(correlationId);
            }
        });
    }

    /**
     * We need to inspect the AcquireTokenResult type to determine whether the request was successful, cancelled or encountered an exception
     *
     * @param handler
     * @param command
     * @param baseException
     * @param result
     */
    private static void processTokenResult(Handler handler, final BaseCommand command, BaseException baseException, AcquireTokenResult result) {
        //Token Commands
        if (result.getSucceeded()) {
            final ILocalAuthenticationResult authenticationResult = result.getLocalAuthenticationResult();
            handler.post(new Runnable() {
                @Override
                public void run() {
                    EstsTelemetry.getInstance().flush();
                    command.getCallback().onTaskCompleted(authenticationResult);
                }
            });
        } else {
            //Get MsalException from Authorization and/or Token Error Response
            baseException = ExceptionAdapter.exceptionFromAcquireTokenResult(result);
            final BaseException finalException = baseException;

            if (finalException instanceof UserCancelException) {
                //Post Cancel
                EstsTelemetry.getInstance().flush(finalException);
                handler.post(new Runnable() {
                    @Override
                    public void run() {
                        command.getCallback().onCancel();
                    }
                });
            } else {
                handler.post(new Runnable() {
                    @Override
                    public void run() {
                        EstsTelemetry.getInstance().flush(finalException);
                        command.getCallback().onError(finalException);
                    }
                });
            }
        }
    }

    public static void beginInteractive(final InteractiveTokenCommand command) {
        final String methodName = ":beginInteractive";
        Logger.info(
                TAG + methodName,
                "Beginning interactive request"
        );
        synchronized (sLock) {
            // Send a broadcast to cancel if any active auth request is present.
            command.getParameters().getAppContext().sendBroadcast(
                    new Intent(AuthorizationActivity.CANCEL_INTERACTIVE_REQUEST_ACTION)
            );

            sInteractiveExecutor.execute(new Runnable() {
                @Override
                public void run() {
<<<<<<< HEAD
                    final String correlationId = initializeDiagnosticContext();
                    EstsTelemetry.getInstance().emitApiId(command.getPublicApiId());
=======
                    final String correlationId = initializeDiagnosticContext(
                            command.getParameters().getCorrelationId()
                    );
>>>>>>> 6cde3025

                    if (command.getParameters() instanceof AcquireTokenOperationParameters) {
                        logInteractiveRequestParameters(methodName, (AcquireTokenOperationParameters) command.getParameters());
                    }

                    AcquireTokenResult result = null;
                    BaseException baseException = null;

                    try {
                        sCommand = command;

                        //Try executing request
                        result = command.execute();
                    } catch (Exception e) {
                        //Capture any resulting exception and map to MsalException type
                        Logger.errorPII(
                                TAG + methodName,
                                "Interactive request failed with Exception",
                                e
                        );
                        if (e instanceof BaseException) {
                            baseException = (BaseException) e;
                        } else {
                            baseException = ExceptionAdapter.baseExceptionFromException(e);
                        }
                    } finally {
                        sCommand = null;
                    }

                    Handler handler = new Handler(Looper.getMainLooper());

                    if (baseException != null) {
                        //Post On Error
                        final BaseException finalException = baseException;
                        handler.post(new Runnable() {
                            @Override
                            public void run() {
                                EstsTelemetry.getInstance().flush(correlationId, finalException);
                                command.getCallback().onError(finalException);
                            }
                        });
                    } else {
                        if (null != result && result.getSucceeded()) {
                            //Post Success
                            final ILocalAuthenticationResult authenticationResult = result.getLocalAuthenticationResult();
                            handler.post(new Runnable() {
                                @Override
                                public void run() {
                                    EstsTelemetry.getInstance().flush(correlationId);
                                    command.getCallback().onTaskCompleted(authenticationResult);
                                }
                            });
                        } else {
                            //Get MsalException from Authorization and/or Token Error Response
                            baseException = ExceptionAdapter.exceptionFromAcquireTokenResult(result);
                            final BaseException finalException = baseException;
                            if (finalException instanceof UserCancelException) {
                                //Post Cancel
                                handler.post(new Runnable() {
                                    @Override
                                    public void run() {
                                        EstsTelemetry.getInstance().flush(correlationId, finalException);
                                        command.getCallback().onCancel();
                                    }
                                });
                            } else {
                                handler.post(new Runnable() {
                                    @Override
                                    public void run() {
                                        EstsTelemetry.getInstance().flush(correlationId, finalException);
                                        command.getCallback().onError(finalException);
                                    }
                                });
                            }
                        }
                    }

                    Telemetry.getInstance().flush(correlationId);
                }
            });
        }
    }

    private static void logInteractiveRequestParameters(final String methodName,
                                                        final AcquireTokenOperationParameters params) {
        Logger.info(
                TAG + methodName,
                "Requested "
                        + params.getScopes().size()
                        + " scopes"
        );

        Logger.infoPII(
                TAG + methodName,
                "----\nRequested scopes:"
        );
        for (final String scope : params.getScopes()) {
            Logger.infoPII(
                    TAG + methodName,
                    "\t" + scope
            );
        }
        Logger.infoPII(
                TAG + methodName,
                "----"
        );
        Logger.infoPII(
                TAG + methodName,
                "ClientId: [" + params.getClientId() + "]"
        );
        Logger.infoPII(
                TAG + methodName,
                "RedirectUri: [" + params.getRedirectUri() + "]"
        );
        Logger.infoPII(
                TAG + methodName,
                "Login hint: [" + params.getLoginHint() + "]"
        );

        if (null != params.getExtraQueryStringParameters()) {
            Logger.infoPII(
                    TAG + methodName,
                    "Extra query params:"
            );
            for (final Pair<String, String> qp : params.getExtraQueryStringParameters()) {
                Logger.infoPII(
                        TAG + methodName,
                        "\t\"" + qp.first + "\":\"" + qp.second + "\""
                );
            }
        }

        if (null != params.getExtraScopesToConsent()) {
            Logger.infoPII(
                    TAG + methodName,
                    "Extra scopes to consent:"
            );
            for (final String extraScope : params.getExtraScopesToConsent()) {
                Logger.infoPII(
                        TAG + methodName,
                        "\t" + extraScope
                );
            }
        }

        Logger.info(
                TAG + methodName,
                "Using authorization agent: " + params.getAuthorizationAgent().toString()
        );

        if (null != params.getAccount()) {
            Logger.infoPII(
                    TAG + methodName,
                    "Using account: " + params.getAccount().getHomeAccountId()
            );
        }
    }

    private static void logSilentRequestParams(final String methodName,
                                               final AcquireTokenSilentOperationParameters parameters) {
        Logger.infoPII(
                TAG + methodName,
                "ClientId: [" + parameters.getClientId() + "]"
        );
        Logger.infoPII(
                TAG + methodName,
                "----\nRequested scopes:"
        );

        for (final String scope : parameters.getScopes()) {
            Logger.infoPII(
                    TAG + methodName,
                    "\t" + scope
            );
        }
        Logger.infoPII(
                TAG + methodName,
                "----"
        );

        if (null != parameters.getAccount()) {
            Logger.infoPII(
                    TAG + methodName,
                    "Using account: " + parameters.getAccount().getHomeAccountId()
            );
        }

        Logger.info(
                TAG + methodName,
                "Force refresh? [" + parameters.getForceRefresh() + "]"
        );
    }

    public static void completeInteractive(int requestCode, int resultCode, final Intent data) {
        final String methodName = ":completeInteractive";
        if (sCommand != null) {
            sCommand.notify(requestCode, resultCode, data);
        } else {
            Logger.warn(TAG + methodName, "sCommand is null, No interactive call in progress to complete.");
        }
    }

    public static String initializeDiagnosticContext(@Nullable final String requestCorrelationId) {
        final String methodName = ":initializeDiagnosticContext";

        final String correlationId = TextUtils.isEmpty(requestCorrelationId) ?
                UUID.randomUUID().toString() :
                requestCorrelationId;

        final com.microsoft.identity.common.internal.logging.RequestContext rc =
                new com.microsoft.identity.common.internal.logging.RequestContext();
        rc.put(DiagnosticContext.CORRELATION_ID, correlationId);
        DiagnosticContext.setRequestContext(rc);
        Logger.verbose(
                TAG + methodName,
                "Initialized new DiagnosticContext"
        );

        return correlationId;
    }
}<|MERGE_RESOLUTION|>--- conflicted
+++ resolved
@@ -30,10 +30,7 @@
 
 import com.microsoft.identity.common.exception.BaseException;
 import com.microsoft.identity.common.exception.UserCancelException;
-<<<<<<< HEAD
 import com.microsoft.identity.common.internal.eststelemetry.EstsTelemetry;
-=======
->>>>>>> 6cde3025
 import com.microsoft.identity.common.internal.logging.DiagnosticContext;
 import com.microsoft.identity.common.internal.logging.Logger;
 import com.microsoft.identity.common.internal.providers.oauth2.AuthorizationActivity;
@@ -73,12 +70,8 @@
         sSilentExecutor.execute(new Runnable() {
             @Override
             public void run() {
-<<<<<<< HEAD
-                final String correlationId = initializeDiagnosticContext();
+                final String correlationId = initializeDiagnosticContext(command.getParameters().getCorrelationId());
                 EstsTelemetry.getInstance().emitApiId(command.getPublicApiId());
-=======
-                final String correlationId = initializeDiagnosticContext(command.getParameters().getCorrelationId());
->>>>>>> 6cde3025
 
                 Object result = null;
                 BaseException baseException = null;
@@ -199,14 +192,10 @@
             sInteractiveExecutor.execute(new Runnable() {
                 @Override
                 public void run() {
-<<<<<<< HEAD
-                    final String correlationId = initializeDiagnosticContext();
-                    EstsTelemetry.getInstance().emitApiId(command.getPublicApiId());
-=======
                     final String correlationId = initializeDiagnosticContext(
                             command.getParameters().getCorrelationId()
                     );
->>>>>>> 6cde3025
+                    EstsTelemetry.getInstance().emitApiId(command.getPublicApiId());
 
                     if (command.getParameters() instanceof AcquireTokenOperationParameters) {
                         logInteractiveRequestParameters(methodName, (AcquireTokenOperationParameters) command.getParameters());

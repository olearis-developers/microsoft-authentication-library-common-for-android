//  Copyright (c) Microsoft Corporation.
//  All rights reserved.
//
//  This code is licensed under the MIT License.
//
//  Permission is hereby granted, free of charge, to any person obtaining a copy
//  of this software and associated documentation files(the "Software"), to deal
//  in the Software without restriction, including without limitation the rights
//  to use, copy, modify, merge, publish, distribute, sublicense, and / or sell
//  copies of the Software, and to permit persons to whom the Software is
//  furnished to do so, subject to the following conditions :
//
//  The above copyright notice and this permission notice shall be included in
//  all copies or substantial portions of the Software.
//
//  THE SOFTWARE IS PROVIDED "AS IS", WITHOUT WARRANTY OF ANY KIND, EXPRESS OR
//  IMPLIED, INCLUDING BUT NOT LIMITED TO THE WARRANTIES OF MERCHANTABILITY,
//  FITNESS FOR A PARTICULAR PURPOSE AND NONINFRINGEMENT. IN NO EVENT SHALL THE
//  AUTHORS OR COPYRIGHT HOLDERS BE LIABLE FOR ANY CLAIM, DAMAGES OR OTHER
//  LIABILITY, WHETHER IN AN ACTION OF CONTRACT, TORT OR OTHERWISE, ARISING FROM,
//  OUT OF OR IN CONNECTION WITH THE SOFTWARE OR THE USE OR OTHER DEALINGS IN
//  THE SOFTWARE.
package com.microsoft.identity.common.internal.controllers;

import android.content.BroadcastReceiver;
import android.content.Context;
import android.content.Intent;
import android.content.IntentFilter;
import android.os.Handler;
import android.os.Looper;
import android.text.TextUtils;
import android.util.Pair;

import androidx.annotation.GuardedBy;
import androidx.annotation.NonNull;
import androidx.annotation.Nullable;
import androidx.annotation.VisibleForTesting;
import androidx.localbroadcastmanager.content.LocalBroadcastManager;

import com.microsoft.identity.common.WarningType;
import com.microsoft.identity.common.exception.BaseException;
import com.microsoft.identity.common.exception.IntuneAppProtectionPolicyRequiredException;
import com.microsoft.identity.common.exception.UserCancelException;
import com.microsoft.identity.common.internal.commands.BaseCommand;
import com.microsoft.identity.common.internal.commands.InteractiveTokenCommand;
import com.microsoft.identity.common.internal.commands.parameters.BrokerInteractiveTokenCommandParameters;
import com.microsoft.identity.common.internal.commands.parameters.InteractiveTokenCommandParameters;
import com.microsoft.identity.common.internal.commands.parameters.SilentTokenCommandParameters;
import com.microsoft.identity.common.internal.eststelemetry.EstsTelemetry;
import com.microsoft.identity.common.internal.logging.DiagnosticContext;
import com.microsoft.identity.common.internal.logging.Logger;
import com.microsoft.identity.common.internal.result.AcquireTokenResult;
import com.microsoft.identity.common.internal.result.FinalizableResultFuture;
import com.microsoft.identity.common.internal.result.LocalAuthenticationResult;
import com.microsoft.identity.common.internal.telemetry.Telemetry;
import com.microsoft.identity.common.internal.util.BiConsumer;

import java.util.Map;
import java.util.UUID;
import java.util.concurrent.ConcurrentHashMap;
import java.util.concurrent.ConcurrentMap;
import java.util.concurrent.ExecutionException;
import java.util.concurrent.ExecutorService;
import java.util.concurrent.Executors;

import static com.microsoft.identity.common.adal.internal.AuthenticationConstants.AuthorizationIntentAction.CANCEL_INTERACTIVE_REQUEST;
import static com.microsoft.identity.common.adal.internal.AuthenticationConstants.AuthorizationIntentAction.RETURN_INTERACTIVE_REQUEST_RESULT;
import static com.microsoft.identity.common.adal.internal.AuthenticationConstants.AuthorizationIntentKey.REQUEST_CODE;
import static com.microsoft.identity.common.adal.internal.AuthenticationConstants.AuthorizationIntentKey.RESULT_CODE;

public class CommandDispatcher {

    private static final String TAG = CommandDispatcher.class.getSimpleName();

    private static final int SILENT_REQUEST_THREAD_POOL_SIZE = 5;
    private static final ExecutorService sInteractiveExecutor = Executors.newSingleThreadExecutor();
    private static final ExecutorService sSilentExecutor = Executors.newFixedThreadPool(SILENT_REQUEST_THREAD_POOL_SIZE);
    private static final Object sLock = new Object();
    private static InteractiveTokenCommand sCommand = null;
    private static final CommandResultCache sCommandResultCache = new CommandResultCache();

    private static final Object mapAccessLock = new Object();
    @GuardedBy("mapAccessLock")
<<<<<<< HEAD
    private static ConcurrentMap<BaseCommand, FinalizableResultFuture<CommandResult>> sExecutingCommandMap = new ConcurrentHashMap<>();

    /**
     * Remove all keys that are the command reference from the executing command map.  Since if they key has
     * been changed, remove will not work, construct a new map and add all keys that are not identically
     * that key into the new map.  <strong>MUST</strong> only be used under the mapAccessLock.
     *
     * @param command the command whose identity to use to cleanse the map.
     */
    private static void cleanMap(BaseCommand command) {
        ConcurrentMap<BaseCommand, FinalizableResultFuture<CommandResult>> newMap = new ConcurrentHashMap<>();
        for (Map.Entry<BaseCommand, FinalizableResultFuture<CommandResult>> e : sExecutingCommandMap.entrySet()) {
            if (command != e.getKey()) {
                newMap.put(e.getKey(), e.getValue());
            }
        }
        sExecutingCommandMap = newMap;
    }

    @VisibleForTesting(otherwise = VisibleForTesting.NONE)
    public static int outstandingCommands() {
        synchronized (mapAccessLock) {
            return sExecutingCommandMap.size();
        }
    }


    /**
=======
    // Suppressing rawtype warnings due to the generic type BaseCommand
    @SuppressWarnings(WarningType.rawtype_warning)
    private static ConcurrentMap<BaseCommand, FinalizableResultFuture<CommandResult>> sExecutingCommandMap = new ConcurrentHashMap<>();

    /**
     * Remove all keys that are the command reference from the executing command map.  Since if they key has
     * been changed, remove will not work, construct a new map and add all keys that are not identically
     * that key into the new map.
     * @param command the command whose identity to use to cleanse the map.
     */
    // Suppressing rawtype warnings due to the generic type BaseCommand
    @SuppressWarnings(WarningType.rawtype_warning)
    private static void cleanMap(BaseCommand command) {
        ConcurrentMap<BaseCommand, FinalizableResultFuture<CommandResult>> newMap = new ConcurrentHashMap<>();
        for (Map.Entry<BaseCommand, FinalizableResultFuture<CommandResult>> e : sExecutingCommandMap.entrySet()) {
            if (command != e.getKey()) {
                newMap.put(e.getKey(), e.getValue());
            }
        }
        sExecutingCommandMap = newMap;
    }

    @VisibleForTesting(otherwise = VisibleForTesting.NONE)
    public static int outstandingCommands() {
      synchronized (mapAccessLock) {
          return sExecutingCommandMap.size();
      }
    }


    /**
>>>>>>> 76e23f14
     * submitSilent - Run a command using the silent thread pool.
     *
     * @param command
     */
<<<<<<< HEAD
    public static void submitSilent(@NonNull final BaseCommand command) {
=======
    public static void submitSilent(@SuppressWarnings(WarningType.rawtype_warning) @NonNull final BaseCommand command) {
>>>>>>> 76e23f14
        submitSilentReturningFuture(command);
    }

    /**
     * submitSilent - Run a command using the silent thread pool, and return the future governing it.
     *
     * @param command
     */
    @VisibleForTesting(otherwise = VisibleForTesting.PRIVATE)
<<<<<<< HEAD
    public static FinalizableResultFuture<CommandResult> submitSilentReturningFuture(@NonNull final BaseCommand command) {
=======
    public static FinalizableResultFuture<CommandResult> submitSilentReturningFuture(@SuppressWarnings(WarningType.rawtype_warning) @NonNull final BaseCommand command) {
>>>>>>> 76e23f14

        final String methodName = ":submitSilent";
        Logger.verbose(
                TAG + methodName,
                "Beginning execution of silent command."
        );

        final Handler handler = new Handler(Looper.getMainLooper());
        synchronized (mapAccessLock) {
            FinalizableResultFuture<CommandResult> future = sExecutingCommandMap.get(command);

            if (null == future) {
                future = new FinalizableResultFuture<>();
                final FinalizableResultFuture<CommandResult> putValue = sExecutingCommandMap.putIfAbsent(command, future);

                if (null == putValue) {
                    // our value was inserted.
                    future.whenComplete(getCommandResultConsumer(command, handler));
                } else {
                    // Our value was not inserted, grab the one that was and hang a new listener off it
                    putValue.whenComplete(getCommandResultConsumer(command, handler));
                    return putValue;
                }
            } else {
                future.whenComplete(getCommandResultConsumer(command, handler));
                return future;
            }
<<<<<<< HEAD

            final FinalizableResultFuture<CommandResult> finalFuture = future;

            sSilentExecutor.execute(new Runnable() {
                @Override
                public void run() {
                    try {
                        final String correlationId = initializeDiagnosticContext(command.getParameters().getCorrelationId());

                        // set correlation id on parameters as it may not already be set
                        command.getParameters().setCorrelationId(correlationId);

                        EstsTelemetry.getInstance().initTelemetryForCommand(command);

                        EstsTelemetry.getInstance().emitApiId(command.getPublicApiId());

                        CommandResult commandResult = null;

=======

            final FinalizableResultFuture<CommandResult> finalFuture = future;

            sSilentExecutor.execute(new Runnable() {
                @Override
                public void run() {
                    try {
                        final String correlationId = initializeDiagnosticContext(command.getParameters().getCorrelationId());

                        // set correlation id on parameters as it may not already be set
                        command.getParameters().setCorrelationId(correlationId);

                        EstsTelemetry.getInstance().initTelemetryForCommand(command);

                        EstsTelemetry.getInstance().emitApiId(command.getPublicApiId());

                        CommandResult commandResult = null;

>>>>>>> 76e23f14
                        //Log operation parameters
                        if (command.getParameters() instanceof SilentTokenCommandParameters) {
                            logSilentRequestParams(methodName, (SilentTokenCommandParameters) command.getParameters());
                            EstsTelemetry.getInstance().emitForceRefresh(((SilentTokenCommandParameters) command.getParameters()).isForceRefresh());
                        }

                        //Check cache to see if the same command completed in the last 30 seconds
                        commandResult = sCommandResultCache.get(command);

                        //If nothing in cache, execute the command and cache the result
                        if (commandResult == null) {
                            commandResult = executeCommand(command);
                            cacheCommandResult(command, commandResult);
                        } else {
                            Logger.info(
                                    TAG + methodName,
                                    "Silent command result returned from cache."
                            );
                        }

                        // set correlation id on Local Authentication Result
                        setCorrelationIdOnResult(commandResult, correlationId);

                        Telemetry.getInstance().flush(correlationId);
                        EstsTelemetry.getInstance().flush(command, commandResult);
                        finalFuture.setResult(commandResult);
                        //Return the result via the callback
                    } catch (final Throwable t) {
                        finalFuture.setException(new ExecutionException(t));
                    } finally {
                        synchronized (mapAccessLock) {
                            final FinalizableResultFuture mapFuture = sExecutingCommandMap.remove(command);
                            if (mapFuture == null) {
                                // If this has happened, the command that we started with has mutated.  We will
                                // examine every entry in the map, find the one with the same object identity
                                // and remove it.
                                // ADO:TODO:1153495 - Rekey this map with stable string keys.
                                Logger.error(TAG, "The command in the map has mutated " + command.getClass().getCanonicalName()
                                        + " the calling application was " + command.getParameters().getApplicationName(), null);
                                cleanMap(command);
                            }
                            finalFuture.setCleanedUp();
                        }
                    }
                }
            });
            return finalFuture;
        }
    }

    private static BiConsumer<CommandResult, Throwable> getCommandResultConsumer(
            @SuppressWarnings(WarningType.rawtype_warning) @NonNull final BaseCommand command,
            @NonNull final Handler handler) {
        return new BiConsumer<CommandResult, Throwable>() {
            @Override
            public void accept(CommandResult result, final Throwable throwable) {
                if (null != throwable) {
                    handler.post(new Runnable() {
                        @Override
                        public void run() {
                            commandCallBackOnError(command, throwable);
                        }
                    });
                    return;
                }

                // Return command result will post() result for us.
                returnCommandResult(command, result, handler);
            }
        };
    }

    // Suppressing unchecked warnings due to casting of Throwable to the generic type of TaskCompletedCallbackWithError
    @SuppressWarnings(WarningType.unchecked_warning)
    private static void commandCallBackOnError(@SuppressWarnings(WarningType.rawtype_warning) @NonNull BaseCommand command, Throwable throwable) {
        command.getCallback().onError(throwable);
    }

    static void clearCommandCache() {
        sCommandResultCache.clear();
    }

    /**
     * We need to inspect the AcquireTokenResult type to determine whether the request was successful, cancelled or encountered an exception
     * <p>
     * Execute the command provided to the command dispatcher
     *
     * @param command
     * @return
     */
    private static CommandResult executeCommand(@SuppressWarnings(WarningType.rawtype_warning) BaseCommand command) {

        Object result = null;
        BaseException baseException = null;
        CommandResult commandResult;

        try {
            //Try executing request
            result = command.execute();
        } catch (final Exception e) {
            if (e instanceof BaseException) {
                baseException = (BaseException) e;
            } else {
                baseException = ExceptionAdapter.baseExceptionFromException(e);
            }
        }

        if (baseException != null) {
            if (baseException instanceof UserCancelException) {
                commandResult = new CommandResult(CommandResult.ResultStatus.CANCEL, null);
            } else {
                //Post On Error
                commandResult = new CommandResult(CommandResult.ResultStatus.ERROR, baseException);
            }
        } else {
            if (result != null && result instanceof AcquireTokenResult) {
                //Handler handler, final BaseCommand command, BaseException baseException, AcquireTokenResult result
                commandResult = getCommandResultFromTokenResult(baseException, (AcquireTokenResult) result);
            } else {
                //For commands that don't return an AcquireTokenResult
                commandResult = new CommandResult(CommandResult.ResultStatus.COMPLETED, result);
            }
        }

        return commandResult;

    }

    /**
     * Return the result of the command to the caller via the callback associated with the command
     *
     * @param command
     * @param result
     * @param handler
     */
    private static void returnCommandResult(@SuppressWarnings(WarningType.rawtype_warning) final BaseCommand command, final CommandResult result, Handler handler) {
        handler.post(new Runnable() {
            @Override
            public void run() {
                switch (result.getStatus()) {
                    case ERROR:
                        commandCallbackOnError(command, result);
                        break;
                    case COMPLETED:
                        commandCallbackOnTaskCompleted(command, result);
                        break;
                    case CANCEL:
                        command.getCallback().onCancel();
                        break;
                    default:

                }
            }
        });
    }

    // Suppressing unchecked warnings due to casting of the result to the generic type of TaskCompletedCallbackWithError
    @SuppressWarnings(WarningType.unchecked_warning)
    private static void commandCallbackOnError(@SuppressWarnings("rawtypes") BaseCommand command, CommandResult result) {
        command.getCallback().onError(result.getResult());
    }

    // Suppressing unchecked warnings due to casting of the result to the generic type of TaskCompletedCallback
    @SuppressWarnings(WarningType.unchecked_warning)
    private static void commandCallbackOnTaskCompleted(@SuppressWarnings("rawtypes") BaseCommand command, CommandResult result) {
        command.getCallback().onTaskCompleted(result.getResult());
    }

    /**
     * Cache the result of the command (if eligible to do so) in order to protect the service from clients
     * making the requests in a tight loop
     *
     * @param command
     * @param commandResult
     */
    private static void cacheCommandResult(@SuppressWarnings(WarningType.rawtype_warning) BaseCommand command, CommandResult commandResult) {
        if (command.isEligibleForCaching() && eligibleToCache(commandResult)) {
            sCommandResultCache.put(command, commandResult);
        }
    }

    /**
     * Determine if the command result should be cached
     *
     * @param commandResult
     * @return
     */
    private static boolean eligibleToCache(CommandResult commandResult) {
        switch (commandResult.getStatus()) {
            case ERROR:
                return eligibleToCacheException((BaseException) commandResult.getResult());
            case COMPLETED:
                return true;
            default:
                return false;
        }
    }

    /**
     * Determine if the exception type is eligible to be cached
     *
     * @param exception
     * @return
     */
    private static boolean eligibleToCacheException(BaseException exception) {
        if (exception instanceof IntuneAppProtectionPolicyRequiredException) {
            return false;
        }
        return true;
    }


    /**
     * Get Commandresult from acquiretokenresult
     *
     * @param baseException
     * @param result
     */
    private static CommandResult getCommandResultFromTokenResult(BaseException baseException, AcquireTokenResult result) {
        //Token Commands
        if (result.getSucceeded()) {
            return new CommandResult(CommandResult.ResultStatus.COMPLETED, result.getLocalAuthenticationResult());
        } else {
            //Get MsalException from Authorization and/or Token Error Response
            baseException = ExceptionAdapter.exceptionFromAcquireTokenResult(result);
            if (baseException instanceof UserCancelException) {
                return new CommandResult(CommandResult.ResultStatus.CANCEL, null);
            } else {
                return new CommandResult(CommandResult.ResultStatus.ERROR, baseException);
            }
        }
    }

    public static void beginInteractive(final InteractiveTokenCommand command) {
        final String methodName = ":beginInteractive";
        Logger.info(
                TAG + methodName,
                "Beginning interactive request"
        );
        synchronized (sLock) {
            final LocalBroadcastManager localBroadcastManager = LocalBroadcastManager.getInstance(command.getParameters().getAndroidApplicationContext());

            // only send broadcast to cancel if within broker
            if (command.getParameters() instanceof BrokerInteractiveTokenCommandParameters) {
                // Send a broadcast to cancel if any active auth request is present.
                localBroadcastManager.sendBroadcast(
                        new Intent(CANCEL_INTERACTIVE_REQUEST)
                );
            }

            sInteractiveExecutor.execute(new Runnable() {
                @Override
                public void run() {
                    final String correlationId = initializeDiagnosticContext(
                            command.getParameters().getCorrelationId()
                    );

                    // set correlation id on parameters as it may not already be set
                    command.getParameters().setCorrelationId(correlationId);

                    EstsTelemetry.getInstance().initTelemetryForCommand(command);

                    EstsTelemetry.getInstance().emitApiId(command.getPublicApiId());

                    if (command.getParameters() instanceof InteractiveTokenCommandParameters) {
                        logInteractiveRequestParameters(methodName, (InteractiveTokenCommandParameters) command.getParameters());
                    }

                    final BroadcastReceiver resultReceiver = new BroadcastReceiver() {
                        @Override
                        public void onReceive(Context context, Intent intent) {
                            completeInteractive(intent);
                        }
                    };

                    CommandResult commandResult;
                    Handler handler = new Handler(Looper.getMainLooper());

                    localBroadcastManager.registerReceiver(
                            resultReceiver,
                            new IntentFilter(RETURN_INTERACTIVE_REQUEST_RESULT));

                    sCommand = command;

                    //Try executing request
                    commandResult = executeCommand(command);
                    sCommand = null;
                    localBroadcastManager.unregisterReceiver(resultReceiver);

                    // set correlation id on Local Authentication Result
                    setCorrelationIdOnResult(commandResult, correlationId);

                    EstsTelemetry.getInstance().flush(command, commandResult);
                    Telemetry.getInstance().flush(correlationId);
                    returnCommandResult(command, commandResult, handler);
                }
            });
        }
    }

    private static void logInteractiveRequestParameters(final String methodName,
                                                        final InteractiveTokenCommandParameters params) {
        Logger.info(
                TAG + methodName,
                "Requested "
                        + params.getScopes().size()
                        + " scopes"
        );

        Logger.infoPII(
                TAG + methodName,
                "----\nRequested scopes:"
        );
        for (final String scope : params.getScopes()) {
            Logger.infoPII(
                    TAG + methodName,
                    "\t" + scope
            );
        }
        Logger.infoPII(
                TAG + methodName,
                "----"
        );
        Logger.infoPII(
                TAG + methodName,
                "ClientId: [" + params.getClientId() + "]"
        );
        Logger.infoPII(
                TAG + methodName,
                "RedirectUri: [" + params.getRedirectUri() + "]"
        );
        Logger.infoPII(
                TAG + methodName,
                "Login hint: [" + params.getLoginHint() + "]"
        );

        if (null != params.getExtraQueryStringParameters()) {
            Logger.infoPII(
                    TAG + methodName,
                    "Extra query params:"
            );
            for (final Pair<String, String> qp : params.getExtraQueryStringParameters()) {
                Logger.infoPII(
                        TAG + methodName,
                        "\t\"" + qp.first + "\":\"" + qp.second + "\""
                );
            }
        }

        if (null != params.getExtraScopesToConsent()) {
            Logger.infoPII(
                    TAG + methodName,
                    "Extra scopes to consent:"
            );
            for (final String extraScope : params.getExtraScopesToConsent()) {
                Logger.infoPII(
                        TAG + methodName,
                        "\t" + extraScope
                );
            }
        }

        Logger.info(
                TAG + methodName,
                "Using authorization agent: " + params.getAuthorizationAgent().toString()
        );

        if (null != params.getAccount()) {
            Logger.infoPII(
                    TAG + methodName,
                    "Using account: " + params.getAccount().getHomeAccountId()
            );
        }
    }

    private static void logSilentRequestParams(final String methodName,
                                               final SilentTokenCommandParameters parameters) {
        Logger.infoPII(
                TAG + methodName,
                "ClientId: [" + parameters.getClientId() + "]"
        );
        Logger.infoPII(
                TAG + methodName,
                "----\nRequested scopes:"
        );

        for (final String scope : parameters.getScopes()) {
            Logger.infoPII(
                    TAG + methodName,
                    "\t" + scope
            );
        }
        Logger.infoPII(
                TAG + methodName,
                "----"
        );

        if (null != parameters.getAccount()) {
            Logger.infoPII(
                    TAG + methodName,
                    "Using account: " + parameters.getAccount().getHomeAccountId()
            );
        }

        Logger.info(
                TAG + methodName,
                "Force refresh? [" + parameters.isForceRefresh() + "]"
        );
    }

    private static void completeInteractive(final Intent resultIntent) {
        final String methodName = ":completeInteractive";

        int requestCode = resultIntent.getIntExtra(REQUEST_CODE, 0);
        int resultCode = resultIntent.getIntExtra(RESULT_CODE, 0);

        if (sCommand != null) {
            sCommand.notify(requestCode, resultCode, resultIntent);
        } else {
            Logger.warn(TAG + methodName, "sCommand is null, No interactive call in progress to complete.");
        }
    }

    public static String initializeDiagnosticContext(@Nullable final String requestCorrelationId) {
        final String methodName = ":initializeDiagnosticContext";

        final String correlationId = TextUtils.isEmpty(requestCorrelationId) ?
                UUID.randomUUID().toString() :
                requestCorrelationId;

        final com.microsoft.identity.common.internal.logging.RequestContext rc =
                new com.microsoft.identity.common.internal.logging.RequestContext();
        rc.put(DiagnosticContext.CORRELATION_ID, correlationId);
        DiagnosticContext.setRequestContext(rc);
        Logger.verbose(
                TAG + methodName,
                "Initialized new DiagnosticContext"
        );

        return correlationId;
    }

    public static int getCachedResultCount() {
        return sCommandResultCache.getSize();
    }

    private static void setCorrelationIdOnResult(@NonNull final CommandResult commandResult,
                                                 @NonNull final String correlationId) {
        // set correlation id on Local Authentication Result
        if (commandResult.getResult() != null &&
                commandResult.getResult() instanceof LocalAuthenticationResult) {
            final LocalAuthenticationResult localAuthenticationResult =
                    (LocalAuthenticationResult) commandResult.getResult();
            localAuthenticationResult.setCorrelationId(correlationId);
        }
    }

}<|MERGE_RESOLUTION|>--- conflicted
+++ resolved
@@ -81,36 +81,6 @@
 
     private static final Object mapAccessLock = new Object();
     @GuardedBy("mapAccessLock")
-<<<<<<< HEAD
-    private static ConcurrentMap<BaseCommand, FinalizableResultFuture<CommandResult>> sExecutingCommandMap = new ConcurrentHashMap<>();
-
-    /**
-     * Remove all keys that are the command reference from the executing command map.  Since if they key has
-     * been changed, remove will not work, construct a new map and add all keys that are not identically
-     * that key into the new map.  <strong>MUST</strong> only be used under the mapAccessLock.
-     *
-     * @param command the command whose identity to use to cleanse the map.
-     */
-    private static void cleanMap(BaseCommand command) {
-        ConcurrentMap<BaseCommand, FinalizableResultFuture<CommandResult>> newMap = new ConcurrentHashMap<>();
-        for (Map.Entry<BaseCommand, FinalizableResultFuture<CommandResult>> e : sExecutingCommandMap.entrySet()) {
-            if (command != e.getKey()) {
-                newMap.put(e.getKey(), e.getValue());
-            }
-        }
-        sExecutingCommandMap = newMap;
-    }
-
-    @VisibleForTesting(otherwise = VisibleForTesting.NONE)
-    public static int outstandingCommands() {
-        synchronized (mapAccessLock) {
-            return sExecutingCommandMap.size();
-        }
-    }
-
-
-    /**
-=======
     // Suppressing rawtype warnings due to the generic type BaseCommand
     @SuppressWarnings(WarningType.rawtype_warning)
     private static ConcurrentMap<BaseCommand, FinalizableResultFuture<CommandResult>> sExecutingCommandMap = new ConcurrentHashMap<>();
@@ -119,6 +89,7 @@
      * Remove all keys that are the command reference from the executing command map.  Since if they key has
      * been changed, remove will not work, construct a new map and add all keys that are not identically
      * that key into the new map.
+     *
      * @param command the command whose identity to use to cleanse the map.
      */
     // Suppressing rawtype warnings due to the generic type BaseCommand
@@ -135,23 +106,18 @@
 
     @VisibleForTesting(otherwise = VisibleForTesting.NONE)
     public static int outstandingCommands() {
-      synchronized (mapAccessLock) {
-          return sExecutingCommandMap.size();
-      }
-    }
-
-
-    /**
->>>>>>> 76e23f14
+        synchronized (mapAccessLock) {
+            return sExecutingCommandMap.size();
+        }
+    }
+
+
+    /**
      * submitSilent - Run a command using the silent thread pool.
      *
      * @param command
      */
-<<<<<<< HEAD
-    public static void submitSilent(@NonNull final BaseCommand command) {
-=======
     public static void submitSilent(@SuppressWarnings(WarningType.rawtype_warning) @NonNull final BaseCommand command) {
->>>>>>> 76e23f14
         submitSilentReturningFuture(command);
     }
 
@@ -161,11 +127,7 @@
      * @param command
      */
     @VisibleForTesting(otherwise = VisibleForTesting.PRIVATE)
-<<<<<<< HEAD
-    public static FinalizableResultFuture<CommandResult> submitSilentReturningFuture(@NonNull final BaseCommand command) {
-=======
     public static FinalizableResultFuture<CommandResult> submitSilentReturningFuture(@SuppressWarnings(WarningType.rawtype_warning) @NonNull final BaseCommand command) {
->>>>>>> 76e23f14
 
         final String methodName = ":submitSilent";
         Logger.verbose(
@@ -193,7 +155,6 @@
                 future.whenComplete(getCommandResultConsumer(command, handler));
                 return future;
             }
-<<<<<<< HEAD
 
             final FinalizableResultFuture<CommandResult> finalFuture = future;
 
@@ -212,26 +173,6 @@
 
                         CommandResult commandResult = null;
 
-=======
-
-            final FinalizableResultFuture<CommandResult> finalFuture = future;
-
-            sSilentExecutor.execute(new Runnable() {
-                @Override
-                public void run() {
-                    try {
-                        final String correlationId = initializeDiagnosticContext(command.getParameters().getCorrelationId());
-
-                        // set correlation id on parameters as it may not already be set
-                        command.getParameters().setCorrelationId(correlationId);
-
-                        EstsTelemetry.getInstance().initTelemetryForCommand(command);
-
-                        EstsTelemetry.getInstance().emitApiId(command.getPublicApiId());
-
-                        CommandResult commandResult = null;
-
->>>>>>> 76e23f14
                         //Log operation parameters
                         if (command.getParameters() instanceof SilentTokenCommandParameters) {
                             logSilentRequestParams(methodName, (SilentTokenCommandParameters) command.getParameters());
